<?xml version="1.0" encoding="UTF-8"?>
<project xmlns="http://maven.apache.org/POM/4.0.0" xmlns:xsi="http://www.w3.org/2001/XMLSchema-instance" xsi:schemaLocation="http://maven.apache.org/POM/4.0.0 http://maven.apache.org/maven-v4_0_0.xsd">

  <modelVersion>4.0.0</modelVersion>

  <parent>
    <groupId>org.nuxeo.ecm.platform</groupId>
    <artifactId>nuxeo-platform-parent</artifactId>
    <version>5.2-SNAPSHOT</version>
  </parent>

  <artifactId>nuxeo-platform-login-mod_sso</artifactId>
  <name>Nuxeo mod_sso plugin for LoginModule</name>
  <description>
    Nuxeo Enterprise Platform: Login module using Apache's mod_sso plugin to
    authenticate users.
  </description>
<<<<<<< HEAD
=======
  <version>5.2-SNAPSHOT</version>
>>>>>>> 94c9cc79

  <dependencies>

    <dependency>
      <groupId>org.nuxeo.ecm.platform</groupId>
      <artifactId>nuxeo-platform-login</artifactId>
      <scope>provided</scope>
    </dependency>

    <dependency>
      <groupId>org.nuxeo.ecm.platform</groupId>
      <artifactId>nuxeo-platform-ui-web</artifactId>
      <scope>provided</scope>
    </dependency>

    <dependency>
      <groupId>javax.servlet</groupId>
      <artifactId>servlet-api</artifactId>
      <scope>provided</scope>
    </dependency>
    <dependency>
      <groupId>javax.servlet.jsp</groupId>
      <artifactId>jsp-api</artifactId>
      <scope>provided</scope>
    </dependency>

    <dependency>
      <groupId>commons-logging</groupId>
      <artifactId>commons-logging-api</artifactId>
    </dependency>
  </dependencies>

</project><|MERGE_RESOLUTION|>--- conflicted
+++ resolved
@@ -15,10 +15,6 @@
     Nuxeo Enterprise Platform: Login module using Apache's mod_sso plugin to
     authenticate users.
   </description>
-<<<<<<< HEAD
-=======
-  <version>5.2-SNAPSHOT</version>
->>>>>>> 94c9cc79
 
   <dependencies>
 
