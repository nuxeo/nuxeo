--- conflicted
+++ resolved
@@ -5,13 +5,8 @@
 
   <parent>
     <groupId>org.nuxeo.ecm.platform</groupId>
-<<<<<<< HEAD
-    <artifactId>nuxeo-platform-parent</artifactId>
+    <artifactId>nuxeo-platform-login-parent</artifactId>
     <version>5.2-SNAPSHOT</version>
-=======
-    <artifactId>nuxeo-platform-login-parent</artifactId>
-    <version>5.1.7-SNAPSHOT</version>
->>>>>>> 307d2c44
   </parent>
 
   <artifactId>nuxeo-platform-login-mod_sso</artifactId>
