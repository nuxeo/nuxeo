/*
 * (C) Copyright 2012 Nuxeo SA (http://nuxeo.com/) and contributors.
 *
 * All rights reserved. This program and the accompanying materials
 * are made available under the terms of the GNU Lesser General Public License
 * (LGPL) version 2.1 which accompanies this distribution, and is available at
 * http://www.gnu.org/licenses/lgpl.html
 *
 * This library is distributed in the hope that it will be useful,
 * but WITHOUT ANY WARRANTY; without even the implied warranty of
 * MERCHANTABILITY or FITNESS FOR A PARTICULAR PURPOSE. See the GNU
 * Lesser General Public License for more details.
 *
 * Contributors:
 *     Antoine Taillefer <ataillefer@nuxeo.com>
 */
package org.nuxeo.drive.operations;

import static org.junit.Assert.assertEquals;
import static org.junit.Assert.assertNotNull;
import static org.junit.Assert.assertNull;

import java.io.Serializable;
import java.util.Calendar;
import java.util.HashMap;
import java.util.HashSet;
import java.util.List;
import java.util.Map;
import java.util.Set;

import org.apache.commons.lang.StringUtils;
import org.codehaus.jackson.map.ObjectMapper;
import org.junit.After;
import org.junit.Before;
import org.junit.Test;
import org.junit.runner.RunWith;
import org.nuxeo.drive.service.MockDocumentChangeFinder;
import org.nuxeo.drive.service.NuxeoDriveManager;
import org.nuxeo.drive.service.impl.DocumentChange;
import org.nuxeo.drive.service.impl.DocumentChangeSummary;
import org.nuxeo.ecm.automation.client.OperationRequest;
import org.nuxeo.ecm.automation.client.Session;
import org.nuxeo.ecm.automation.client.jaxrs.impl.HttpAutomationClient;
import org.nuxeo.ecm.automation.client.model.Blob;
import org.nuxeo.ecm.automation.test.RestFeature;
import org.nuxeo.ecm.core.NXCore;
import org.nuxeo.ecm.core.api.CoreInstance;
import org.nuxeo.ecm.core.api.CoreSession;
import org.nuxeo.ecm.core.api.DocumentModel;
import org.nuxeo.ecm.core.api.PathRef;
import org.nuxeo.ecm.core.api.impl.blob.StringBlob;
import org.nuxeo.ecm.core.api.repository.Repository;
import org.nuxeo.ecm.core.api.repository.RepositoryManager;
import org.nuxeo.ecm.core.storage.sql.DatabaseH2;
import org.nuxeo.ecm.core.storage.sql.DatabaseHelper;
import org.nuxeo.ecm.core.test.annotations.Granularity;
import org.nuxeo.ecm.core.test.annotations.RepositoryConfig;
import org.nuxeo.runtime.test.runner.Deploy;
import org.nuxeo.runtime.test.runner.Features;
import org.nuxeo.runtime.test.runner.FeaturesRunner;
import org.nuxeo.runtime.test.runner.Jetty;
import org.nuxeo.runtime.test.runner.LocalDeploy;

import com.google.inject.Inject;

/**
 * Tests the {@link NuxeoDriveGetDocumentChangeSummary} operation on multiple
 * repositories.
 *
 * @author Antoine Taillefer
 */
@RunWith(FeaturesRunner.class)
@Features(RestFeature.class)
@RepositoryConfig(cleanup = Granularity.METHOD)
@Deploy({ "org.nuxeo.drive.core", "org.nuxeo.drive.operations" })
@LocalDeploy("org.nuxeo.drive.operations:test-other-repository-config.xml")
@Jetty(port = 18080)
public class TestGetDocumentChangeSummaryMultiRepo {

    @Inject
    protected CoreSession session;

    @Inject
    protected RepositoryManager repositoryManager;

    @Inject
    protected NuxeoDriveManager nuxeoDriveManager;

    @Inject
    protected HttpAutomationClient automationClient;

    protected Repository otherRepo;

    protected CoreSession otherSession;

    protected long lastSuccessfulSync;

    protected DocumentModel folder1;

    protected DocumentModel folder2;

    protected DocumentModel folder3;

    protected Session clientSession;

    protected ObjectMapper mapper;

    @Before
    public void init() throws Exception {

        if (!(DatabaseHelper.DATABASE instanceof DatabaseH2)) {
            return;
        }

        Map<String, Serializable> context = new HashMap<String, Serializable>();
        context.put("username", "Administrator");
        otherRepo = repositoryManager.getRepository("other");
        otherSession = otherRepo.open(context);

        nuxeoDriveManager.setDocumentChangeFinder(new MockDocumentChangeFinder());
        lastSuccessfulSync = Calendar.getInstance().getTimeInMillis();

        folder1 = session.createDocument(session.createDocumentModel("/",
                "folder1", "Folder"));
        folder2 = session.createDocument(session.createDocumentModel("/",
                "folder2", "Folder"));
        folder3 = otherSession.createDocument(otherSession.createDocumentModel(
                "/", "folder3", "Folder"));

        clientSession = automationClient.getSession("Administrator",
                "Administrator");
        mapper = new ObjectMapper();
    }

    @After
    public void cleanUp() throws Exception {

        if (!(DatabaseHelper.DATABASE instanceof DatabaseH2)) {
            return;
        }

        // Reset 'other' repository
        otherSession.removeChildren(new PathRef("/"));
        otherSession.save();

        // Close session bound to the 'other' repository
        assert otherSession != null;
        CoreInstance.getInstance().close(otherSession);
        otherSession = null;

        // Shutdown 'other' repository
        NXCore.getRepositoryService().getRepositoryManager().getRepository(
                "other").shutdown();
    }

    @Test
    public void testGetDocumentChangesSummary() throws Exception {

        if (!(DatabaseHelper.DATABASE instanceof DatabaseH2)) {
            return;
        }

        // Register 3 sync roots and create 3 documents: 2 in the 'test'
        // repository, 1 in the 'other' repository
        nuxeoDriveManager.registerSynchronizationRoot("Administrator", folder1,
                session);
        nuxeoDriveManager.registerSynchronizationRoot("Administrator", folder2,
                session);
        nuxeoDriveManager.registerSynchronizationRoot("Administrator", folder3,
                otherSession);

<<<<<<< HEAD
        DocumentModel doc1 = session.createDocument(session.createDocumentModel(
                "/folder1", "doc1", "File"));
        Thread.sleep(1000);
        DocumentModel doc2 = session.createDocument(session.createDocumentModel(
                "/folder2", "doc2", "File"));
        Thread.sleep(1000);
        DocumentModel doc3 = otherSession.createDocument(otherSession.createDocumentModel(
                "/folder3", "doc3", "File"));
=======
        DocumentModel doc1 = session.createDocumentModel("/folder1", "doc1",
                "File");
        doc1.setPropertyValue("file:content", new StringBlob(
                "The content of file 1."));
        doc1 = session.createDocument(doc1);
        DocumentModel doc2 = session.createDocumentModel("/folder2", "doc2",
                "File");
        doc2.setPropertyValue("file:content", new StringBlob(
                "The content of file 2."));
        doc2 = session.createDocument(doc2);
        DocumentModel doc3 = otherSession.createDocumentModel("/folder3",
                "doc3", "File");
        doc3.setPropertyValue("file:content", new StringBlob(
                "The content of file 3."));
        doc3 = otherSession.createDocument(doc3);

>>>>>>> 8c761ed3
        session.save();
        otherSession.save();

        // Look in all repositories => should find 3 changes
        DocumentChangeSummary docChangeSummary = getDocumentChangeSummary();
        Set<String> expectedSyncRootPaths = new HashSet<String>();
        expectedSyncRootPaths.add("/folder1");
        expectedSyncRootPaths.add("/folder2");
        expectedSyncRootPaths.add("/folder3");
        assertEquals(expectedSyncRootPaths, docChangeSummary.getSyncRootPaths());

        List<DocumentChange> docChanges = docChangeSummary.getDocumentChanges();
        assertEquals(3, docChanges.size());
        DocumentChange docChange = docChanges.get(0);
        assertEquals("other", docChange.getRepositoryId());
        assertEquals("documentChanged", docChange.getEventId());
        assertEquals("project", docChange.getDocLifeCycleState());
        assertEquals("/folder3/doc3", docChange.getDocPath());
        assertEquals(doc3.getId(), docChange.getDocUuid());
        docChange = docChanges.get(1);
        assertEquals("test", docChange.getRepositoryId());
        assertEquals("documentChanged", docChange.getEventId());
        assertEquals("project", docChange.getDocLifeCycleState());
        assertEquals("/folder2/doc2", docChange.getDocPath());
        assertEquals(doc2.getId(), docChange.getDocUuid());
        docChange = docChanges.get(2);
        assertEquals("test", docChange.getRepositoryId());
        assertEquals("documentChanged", docChange.getEventId());
        assertEquals("project", docChange.getDocLifeCycleState());
        assertEquals("/folder1/doc1", docChange.getDocPath());
        assertEquals(doc1.getId(), docChange.getDocUuid());

        // Map of changed DocumentModels is not serialized for now
        assertNull(docChangeSummary.getChangedDocModels());

        assertEquals("found_changes", docChangeSummary.getStatusCode());

        // Update documents
        doc1.setPropertyValue("dc:description", "Added description to doc1.");
        doc2.setPropertyValue("dc:description", "Added description to doc1.");
        doc3.setPropertyValue("dc:description", "Added description to doc1.");
        session.saveDocument(doc1);
        session.saveDocument(doc2);
        otherSession.saveDocument(doc3);
        session.save();
        otherSession.save();

        // Look in 'other' repository => should find only 1 change
        docChangeSummary = getDocumentChangeSummary("other");
        expectedSyncRootPaths = new HashSet<String>();
        expectedSyncRootPaths.add("/folder3");
        assertEquals(expectedSyncRootPaths, docChangeSummary.getSyncRootPaths());

        docChanges = docChangeSummary.getDocumentChanges();
        assertEquals(1, docChanges.size());
        docChange = docChanges.get(0);
        assertEquals("other", docChange.getRepositoryId());
        assertEquals("documentChanged", docChange.getEventId());
        assertEquals("project", docChange.getDocLifeCycleState());
        assertEquals("/folder3/doc3", docChange.getDocPath());
        assertEquals(doc3.getId(), docChange.getDocUuid());
    }

    /**
     * Gets the document changes summary looking in all repositories for the
     * user bound to the {@link #session} using the
     * {@link NuxeoDriveGetDocumentChangeSummary} automation operation and
     * updates the {@link #lastSuccessfulSync} date.
     */
    protected DocumentChangeSummary getDocumentChangeSummary() throws Exception {
        return getDocumentChangeSummary(null);
    }

    /**
     * Gets the document changes summary looking in the given repository for the
     * user bound to the {@link #session} using the
     * {@link NuxeoDriveGetDocumentChangeSummary} automation operation and
     * updates the {@link #lastSuccessfulSync} date.
     */
    protected DocumentChangeSummary getDocumentChangeSummary(
            String repositoryName) throws Exception {

        // Wait 1 second as the mock change finder relies on steps of 1 second
        Thread.sleep(1000);
        OperationRequest opRequest = clientSession.newRequest(
                NuxeoDriveGetDocumentChangeSummary.ID).set(
                "lastSuccessfulSync", lastSuccessfulSync);
        if (!StringUtils.isEmpty(repositoryName)) {
            opRequest.setHeader("X-NXRepository", repositoryName);
        }
        Blob docChangeSummaryJSON = (Blob) opRequest.execute();
        assertNotNull(docChangeSummaryJSON);

        DocumentChangeSummary docChangeSummary = mapper.readValue(
                docChangeSummaryJSON.getStream(), DocumentChangeSummary.class);
        assertNotNull(docChangeSummary);

        lastSuccessfulSync = docChangeSummary.getSyncDate();
        return docChangeSummary;
    }
}<|MERGE_RESOLUTION|>--- conflicted
+++ resolved
@@ -169,33 +169,24 @@
         nuxeoDriveManager.registerSynchronizationRoot("Administrator", folder3,
                 otherSession);
 
-<<<<<<< HEAD
-        DocumentModel doc1 = session.createDocument(session.createDocumentModel(
-                "/folder1", "doc1", "File"));
-        Thread.sleep(1000);
-        DocumentModel doc2 = session.createDocument(session.createDocumentModel(
-                "/folder2", "doc2", "File"));
-        Thread.sleep(1000);
-        DocumentModel doc3 = otherSession.createDocument(otherSession.createDocumentModel(
-                "/folder3", "doc3", "File"));
-=======
         DocumentModel doc1 = session.createDocumentModel("/folder1", "doc1",
                 "File");
         doc1.setPropertyValue("file:content", new StringBlob(
                 "The content of file 1."));
         doc1 = session.createDocument(doc1);
+        Thread.sleep(1000);
         DocumentModel doc2 = session.createDocumentModel("/folder2", "doc2",
                 "File");
         doc2.setPropertyValue("file:content", new StringBlob(
                 "The content of file 2."));
         doc2 = session.createDocument(doc2);
+        Thread.sleep(1000);
         DocumentModel doc3 = otherSession.createDocumentModel("/folder3",
                 "doc3", "File");
         doc3.setPropertyValue("file:content", new StringBlob(
                 "The content of file 3."));
         doc3 = otherSession.createDocument(doc3);
 
->>>>>>> 8c761ed3
         session.save();
         otherSession.save();
 
