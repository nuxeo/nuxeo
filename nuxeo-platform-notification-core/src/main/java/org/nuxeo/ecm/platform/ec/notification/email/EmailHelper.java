/*
 * (C) Copyright 2006-2007 Nuxeo SAS (http://nuxeo.com/) and contributors.
 *
 * All rights reserved. This program and the accompanying materials
 * are made available under the terms of the GNU Lesser General Public License
 * (LGPL) version 2.1 which accompanies this distribution, and is available at
 * http://www.gnu.org/licenses/lgpl.html
 *
 * This library is distributed in the hope that it will be useful,
 * but WITHOUT ANY WARRANTY; without even the implied warranty of
 * MERCHANTABILITY or FITNESS FOR A PARTICULAR PURPOSE. See the GNU
 * Lesser General Public License for more details.
 *
 * Contributors:
 *     Nuxeo - initial API and implementation
 *
 * $Id$
 */

package org.nuxeo.ecm.platform.ec.notification.email;

import java.io.StringReader;
import java.io.StringWriter;
import java.io.Writer;
import java.util.Collection;
import java.util.Date;
import java.util.Map;

import javax.mail.Message;
import javax.mail.Session;
import javax.mail.Transport;
import javax.mail.internet.InternetAddress;
import javax.mail.internet.MimeMessage;
import javax.naming.InitialContext;
import javax.security.auth.login.LoginContext;

import org.nuxeo.ecm.core.api.DocumentModel;
import org.nuxeo.ecm.platform.ec.notification.NotificationConstants;
import org.nuxeo.ecm.platform.ec.notification.service.NotificationService;
import org.nuxeo.ecm.platform.ec.notification.service.NotificationServiceHelper;
import org.nuxeo.ecm.platform.rendering.RenderingResult;
import org.nuxeo.ecm.platform.rendering.RenderingService;
import org.nuxeo.ecm.platform.rendering.impl.DocumentRenderingContext;
import org.nuxeo.runtime.api.Framework;

import freemarker.template.Configuration;
import freemarker.template.Template;

/**
 * Class EmailHelper.
 * <p>
 * An email helper:
 * <p>
 *
 * <pre>
 * Hashtable mail = new Hashtable();
 * mail.put(&quot;from&quot;, &quot;dion@almaer.com&quot;);
 * mail.put(&quot;to&quot;, &quot;dion@almaer.com&quot;);
 * mail.put(&quot;subject&quot;, &quot;a subject&quot;);
 * mail.put(&quot;body&quot;, &quot;the body&quot;);
 * <p>
 * EmailHelper.sendmail(mail);
 * </pre>
 *
 * Currently only supports one email in to address
 *
 * @author <a href="mailto:npaslaru@nuxeo.com">Narcis Paslaru</a>
 * @author <a href="mailto:tmartins@nuxeo.com">Thierry Martins</a>
 */
public final class EmailHelper {

    // used for loading templates from strings
    private static final Configuration stringCfg = new Configuration();

    /* Only static methods here chaps */
    private EmailHelper() {
    }

    /**
     * Static Method: sendmail(Map mail).
     *
     * @param mail A map of the settings
     */
    public static void sendmail(Map<String, Object> mail) throws Exception {

        Session session = getSession();
        // Construct a MimeMessage
        MimeMessage msg = new MimeMessage(session);
        msg.setFrom(new InternetAddress(session.getProperty("mail.from")));
        msg.setRecipients(Message.RecipientType.TO, InternetAddress.parse(
                (String) mail.get("mail.to"), false));

        RenderingService rs = Framework.getService(RenderingService.class);

        DocumentRenderingContext context = new DocumentRenderingContext();
        context.remove("doc");
        context.putAll(mail);
        context.setDocument((DocumentModel) mail.get("document"));

        String customSubjectTemplate = (String) mail.get(NotificationConstants.SUBJECT_TEMPLATE_KEY);
        if (customSubjectTemplate == null) {
            String subjTemplate = (String) mail.get(NotificationConstants.SUBJECT_KEY);
            Template templ = new Template("name",
                    new StringReader(subjTemplate), stringCfg);

            Writer out = new StringWriter();
            templ.process(mail, out);
            out.flush();

            msg.setSubject(out.toString(), "UTF8");
        } else {
<<<<<<< HEAD
            rs.registerEngine(new NotificationsRenderingEngine((String) customSubjectTemplate));
=======
            rs.registerEngine(new NotificationsRenderingEngine(
                    (String) customSubjectTemplate));
>>>>>>> 8507964c

            LoginContext lc = Framework.login();

            Collection<RenderingResult> results = rs.process(context);
            String subjectMail = "<HTML><P>No parsing Succeded !!!</P></HTML>";

            for (RenderingResult result : results) {
                subjectMail = (String) result.getOutcome();
            }
<<<<<<< HEAD
            subjectMail = NotificationServiceHelper.getNotificationService().getEMailSubjectPrefix()
                        + subjectMail;
=======
            subjectMail = NotificationServiceHelper.getNotificationService().getEMailSubjectPrefix() +
                    subjectMail;
>>>>>>> 8507964c
            msg.setSubject(subjectMail, "UTF8");

            lc.logout();
        }

        msg.setSentDate(new Date());

        rs.registerEngine(new NotificationsRenderingEngine(
                (String) mail.get(NotificationConstants.TEMPLATE_KEY)));

        LoginContext lc = Framework.login();

        Collection<RenderingResult> results = rs.process(context);
        String bodyMail = "<HTML><P>No parsing Succeded !!!</P></HTML>";

        for (RenderingResult result : results) {
            bodyMail = (String) result.getOutcome();
        }

        lc.logout();

        rs.unregisterEngine("ftl");

        // String bodyMail = out.toString();

        msg.setContent(bodyMail, "text/html; charset=utf-8");

        // Send the message.
        Transport.send(msg);
    }

    /**
     * Gets the session from the JNDI.
     *
     * @return
     */
    private static Session getSession() {
        Session session = null;
        // First, try to get the session from JNDI, as would be done under J2EE.
        try {
            NotificationService service = (NotificationService) Framework.getRuntime().getComponent(
                    NotificationService.NAME);

            InitialContext ic = new InitialContext();
            session = (Session) ic.lookup(service.getMailSessionJndiName());
        } catch (Exception ex) {
            // ignore it
            ex.printStackTrace();
        }

        return session;
    }

}<|MERGE_RESOLUTION|>--- conflicted
+++ resolved
@@ -109,12 +109,8 @@
 
             msg.setSubject(out.toString(), "UTF8");
         } else {
-<<<<<<< HEAD
-            rs.registerEngine(new NotificationsRenderingEngine((String) customSubjectTemplate));
-=======
             rs.registerEngine(new NotificationsRenderingEngine(
                     (String) customSubjectTemplate));
->>>>>>> 8507964c
 
             LoginContext lc = Framework.login();
 
@@ -124,13 +120,8 @@
             for (RenderingResult result : results) {
                 subjectMail = (String) result.getOutcome();
             }
-<<<<<<< HEAD
-            subjectMail = NotificationServiceHelper.getNotificationService().getEMailSubjectPrefix()
-                        + subjectMail;
-=======
             subjectMail = NotificationServiceHelper.getNotificationService().getEMailSubjectPrefix() +
                     subjectMail;
->>>>>>> 8507964c
             msg.setSubject(subjectMail, "UTF8");
 
             lc.logout();
