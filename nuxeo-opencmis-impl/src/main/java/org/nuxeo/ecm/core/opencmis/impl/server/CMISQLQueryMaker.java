/*
 * Copyright (c) 2006-2011 Nuxeo SA (http://nuxeo.com/) and others.
 *
 * All rights reserved. This program and the accompanying materials
 * are made available under the terms of the Eclipse Public License v1.0
 * which accompanies this distribution, and is available at
 * http://www.eclipse.org/legal/epl-v10.html
 *
 * Contributors:
 *     Florent Guillaume
 */
package org.nuxeo.ecm.core.opencmis.impl.server;

import java.io.Serializable;
import java.math.BigDecimal;
import java.math.BigInteger;
import java.sql.ResultSet;
import java.sql.SQLException;
import java.util.ArrayList;
import java.util.Arrays;
import java.util.Collections;
import java.util.HashMap;
import java.util.HashSet;
import java.util.Iterator;
import java.util.LinkedList;
import java.util.List;
import java.util.Map;
import java.util.Map.Entry;
<<<<<<< HEAD
import java.util.Set;
import java.util.TreeSet;
=======
import java.util.concurrent.atomic.AtomicInteger;
>>>>>>> 30539b44

import org.antlr.runtime.RecognitionException;
import org.antlr.runtime.tree.Tree;
import org.apache.chemistry.opencmis.commons.PropertyIds;
import org.apache.chemistry.opencmis.commons.definitions.PropertyDefinition;
import org.apache.chemistry.opencmis.commons.definitions.TypeDefinition;
import org.apache.chemistry.opencmis.commons.definitions.TypeDefinitionContainer;
import org.apache.chemistry.opencmis.commons.enums.Cardinality;
import org.apache.chemistry.opencmis.commons.exceptions.CmisRuntimeException;
import org.apache.chemistry.opencmis.commons.impl.dataobjects.PropertyDecimalDefinitionImpl;
import org.apache.chemistry.opencmis.server.support.query.AbstractPredicateWalker;
import org.apache.chemistry.opencmis.server.support.query.CmisQlStrictLexer;
import org.apache.chemistry.opencmis.server.support.query.CmisQueryWalker;
import org.apache.chemistry.opencmis.server.support.query.CmisSelector;
import org.apache.chemistry.opencmis.server.support.query.ColumnReference;
import org.apache.chemistry.opencmis.server.support.query.FunctionReference;
import org.apache.chemistry.opencmis.server.support.query.FunctionReference.CmisQlFunction;
import org.apache.chemistry.opencmis.server.support.query.QueryObject;
import org.apache.chemistry.opencmis.server.support.query.QueryObject.JoinSpec;
import org.apache.chemistry.opencmis.server.support.query.QueryObject.SortSpec;
import org.apache.chemistry.opencmis.server.support.query.QueryUtil;
import org.apache.commons.logging.Log;
import org.apache.commons.logging.LogFactory;
import org.nuxeo.common.utils.StringUtils;
import org.nuxeo.ecm.core.api.LifeCycleConstants;
import org.nuxeo.ecm.core.opencmis.impl.util.TypeManagerImpl;
import org.nuxeo.ecm.core.query.QueryFilter;
import org.nuxeo.ecm.core.query.QueryParseException;
import org.nuxeo.ecm.core.query.sql.NXQL;
import org.nuxeo.ecm.core.schema.FacetNames;
import org.nuxeo.ecm.core.storage.StorageException;
import org.nuxeo.ecm.core.storage.sql.Model;
import org.nuxeo.ecm.core.storage.sql.ModelProperty;
import org.nuxeo.ecm.core.storage.sql.Session.PathResolver;
import org.nuxeo.ecm.core.storage.sql.jdbc.QueryMaker;
import org.nuxeo.ecm.core.storage.sql.jdbc.SQLInfo;
import org.nuxeo.ecm.core.storage.sql.jdbc.SQLInfo.MapMaker;
import org.nuxeo.ecm.core.storage.sql.jdbc.SQLInfo.SQLInfoSelect;
import org.nuxeo.ecm.core.storage.sql.jdbc.db.Column;
import org.nuxeo.ecm.core.storage.sql.jdbc.db.Database;
import org.nuxeo.ecm.core.storage.sql.jdbc.db.Select;
import org.nuxeo.ecm.core.storage.sql.jdbc.db.Table;
import org.nuxeo.ecm.core.storage.sql.jdbc.db.TableAlias;
import org.nuxeo.ecm.core.storage.sql.jdbc.dialect.Dialect;
import org.nuxeo.ecm.core.storage.sql.jdbc.dialect.Dialect.FulltextMatchInfo;

/**
 * Transformer of CMISQL queries into real SQL queries for the actual database.
 */
public class CMISQLQueryMaker implements QueryMaker {

    private static final Log log = LogFactory.getLog(CMISQLQueryMaker.class);

    public static final String TYPE = "CMISQL";

    public static final String CMIS_PREFIX = "cmis:";

    public static final String ECM_PREFIX = "ecm:";

    public static final String DC_FRAGMENT_NAME = "dublincore";

    public static final String DC_TITLE_KEY = "title";

    public static final String DC_CREATOR_KEY = "creator";

    public static final String DC_CREATED_KEY = "created";

    public static final String DC_MODIFIED_KEY = "modified";

    public static final String DC_LAST_CONTRIBUTOR_KEY = "lastContributor";

    public static final String REL_FRAGMENT_NAME = "relation";

    public static final String REL_SOURCE_KEY = "source";

    public static final String REL_TARGET_KEY = "target";

    // list of SQL column where NULL (missing value) should be treated as
    // Boolean.FALSE
    public static final Set<String> NULL_IS_FALSE_COLUMNS = new HashSet<String>(
            Arrays.asList(Model.HIER_TABLE_NAME + " " + Model.MAIN_IS_VERSION_KEY,
                    Model.VERSION_TABLE_NAME + " " + Model.VERSION_IS_LATEST_KEY,
                    Model.VERSION_TABLE_NAME + " " + Model.VERSION_IS_LATEST_MAJOR_KEY));

    /**
     * These mixins never match an instance mixin when used in a clause
     * ecm:mixinType = 'foo'
     */
    protected static final Set<String> MIXINS_NOT_PER_INSTANCE = new HashSet<String>(
            Arrays.asList(FacetNames.FOLDERISH, FacetNames.HIDDEN_IN_NAVIGATION));

    
    protected Database database;

    protected Dialect dialect;

    protected Model model;

    protected Table hierTable;

    // ----- filled during walks of the clauses -----

    protected QueryObject query;

<<<<<<< HEAD
    public boolean skipDeleted = true; // do not include trashed documents by
                                       // default

    protected boolean hasLifeCycleWhereClause = false;

    protected boolean hasMixinTypeWhereClause = false;

    public FulltextMatchInfo fulltextMatchInfo;
=======
    protected FulltextMatchInfo fulltextMatchInfo;

    /** Qualifier to type. */
    protected Map<String, String> qualifierToType = new HashMap<String, String>();

    /** Qualifier to canonical qualifier (correlation name). */
    protected Map<String, String> canonicalQualifier = new HashMap<String, String>();
>>>>>>> 30539b44

    /** Map of qualifier -> fragment -> table */
    protected Map<String, Map<String, Table>> allTables = new HashMap<String, Map<String, Table>>();

    /** The columns we'll actually request from the database. */
    protected List<SqlColumn> realColumns = new LinkedList<SqlColumn>();

    /** Parameters for above (for SCORE expressions on some databases) */
    protected List<String> realColumnsParams = new LinkedList<String>();

    /** The non-real-columns we'll return as well. */
    protected Map<String, ColumnReference> virtualColumns = new HashMap<String, ColumnReference>();

    /** Type info returned to caller. */
    protected Map<String, PropertyDefinition<?>> typeInfo;

    /** used for diagnostic when using DISTINCT */
    protected List<String> virtualColumnNames = new LinkedList<String>();

    /**
     * Column corresponding to a returned value computed from an actual SQL
     * expression.
     */
    public static class SqlColumn {

        /** Column name or expression passed to SQL statement. */
        public final String sql;

        /** Column used to get the value from the result set. */
        public final Column column;

        /** Key for the value returned to the caller. */
        public final String key;

        public SqlColumn(String sql, Column column, String key) {
            this.sql = sql;
            this.column = column;
            this.key = key;
        }
    }

    @Override
    public String getName() {
        return TYPE;
    }

    @Override
    public boolean accepts(String queryType) {
        return queryType.equals(TYPE);
    }

    /**
     * {@inheritDoc}
     * <p>
     * The optional parameters must be passed: {@code params[0]} is the
     * {@link NuxeoCmisService}, optional {@code params[1]} is a type info map.
     */
    @Override
    public Query buildQuery(SQLInfo sqlInfo, Model model,
            PathResolver pathResolver, String statement,
            QueryFilter queryFilter, Object... params) throws StorageException {
        database = sqlInfo.database;
        dialect = sqlInfo.dialect;
        this.model = model;
        NuxeoCmisService service = (NuxeoCmisService) params[0];
        typeInfo = params.length > 1 ? (Map<String, PropertyDefinition<?>>) params[1]
                : null;
        TypeManagerImpl typeManager = service.repository.getTypeManager();

        boolean addSystemColumns = true; // TODO

        hierTable = database.getTable(Model.HIER_TABLE_NAME);

        query = new QueryObject(typeManager);
        QueryUtil queryUtil = new QueryUtil();
        CmisQueryWalker walker = null;
        try {
            walker = queryUtil.getWalker(statement);
            walker.query(query, new AnalyzingWalker());
        } catch (RecognitionException e) {
            String msg;
            if (walker == null) {
                msg = e.getMessage();
            } else {
                msg = "Line " + e.line + ":" + e.charPositionInLine + " "
                        + walker.getErrorMessage(e, walker.getTokenNames());
            }
            throw new QueryParseException(msg, e);
        } catch (QueryParseException e) {
            throw e;
        } catch (Exception e) {
            throw new QueryParseException(e.getMessage(), e);
        }

        resolveQualifiers();

        // now resolve column selectors to actual database columns
        for (CmisSelector sel : query.getSelectReferences()) {
            recordSelectSelector(sel);
        }
        for (CmisSelector sel : query.getJoinReferences()) {
            recordSelector(sel, JOIN);
        }
        for (CmisSelector sel : query.getWhereReferences()) {
            recordSelector(sel, WHERE);
        }
        for (SortSpec spec : query.getOrderBys()) {
            recordSelector(spec.getSelector(), ORDER_BY);
        }

        boolean distinct = false; // TODO extension
        addSystemColumns(addSystemColumns, distinct);

        /*
         * Find info about fragments needed.
         */

        List<String> whereClauses = new LinkedList<String>();
        List<Serializable> whereParams = new LinkedList<Serializable>();

        /*
         * Walk joins.
         */

        List<JoinSpec> joins = query.getJoins();
        StringBuilder from = new StringBuilder();
        List<Serializable> fromParams = new LinkedList<Serializable>();
        for (int njoin = -1; njoin < joins.size(); njoin++) {
            boolean firstTable = njoin == -1;
            JoinSpec join;
            String alias;

            if (firstTable) {
                join = null;
                alias = query.getMainTypeAlias();
            } else {
                join = joins.get(njoin);
                alias = join.alias;
            }


            String typeQueryName = qualifierToType.get(alias);
            String qual = canonicalQualifier.get(alias);
            Table qualHierTable = getTable(hierTable, qual);

            // table this join is about
            Table table;
            if (firstTable) {
                table = qualHierTable;
            } else {
                // find which table in onLeft/onRight refers to current
                // qualifier
                table = null;
                for (ColumnReference col : Arrays.asList(join.onLeft,
                        join.onRight)) {
                    if (alias.equals(col.getQualifier())) {
                        // TODO match with canonical qualifier instead?
                        table = ((Column) col.getInfo()).getTable();
                        break;
                    }
                }
                if (table == null) {
                    throw new QueryParseException(
                            "Bad query, qualifier not found: " + qual);
                }
                // do requested join
                if (join.kind.equals("LEFT") || join.kind.equals("RIGHT")) {
                    from.append(" ");
                    from.append(join.kind);
                }
                from.append(" JOIN ");
            }
            boolean isRelation = table.getKey().equals(REL_FRAGMENT_NAME);

            // join requested table

            String name;
            if (table.isAlias()) {
                name = table.getRealTable().getQuotedName() + " "
                        + table.getQuotedName();
            } else {
                name = table.getQuotedName();
            }
            from.append(name);

            if (!firstTable) {
                // emit actual join requested
                from.append(" ON ");
                from.append(((Column) join.onLeft.getInfo()).getFullQuotedName());
                from.append(" = ");
                from.append(((Column) join.onRight.getInfo()).getFullQuotedName());
            }

            // join other fragments for qualifier

            String tableMainId = table.getColumn(Model.MAIN_KEY).getFullQuotedName();

            for (Table t : allTables.get(qual).values()) {
                if (t.getKey().equals(table.getKey())) {
                    // this one was the first, already done
                    continue;
                }
                String n;
                if (t.isAlias()) {
                    n = t.getRealTable().getQuotedName() + " "
                            + t.getQuotedName();
                } else {
                    n = t.getQuotedName();
                }
                from.append(" LEFT JOIN ");
                from.append(n);
                from.append(" ON ");
                from.append(t.getColumn(Model.MAIN_KEY).getFullQuotedName());
                from.append(" = ");
                from.append(tableMainId);
            }

            // restrict to relevant primary types

            List<String> types = new ArrayList<String>();
            TypeDefinition td = query.getTypeDefinitionFromQueryName(typeQueryName);
            if (td.getParentTypeId() != null) {
                // don't add abstract root types
                types.add(td.getId());
            }
            LinkedList<TypeDefinitionContainer> typesTodo = new LinkedList<TypeDefinitionContainer>();
            typesTodo.addAll(typeManager.getTypeDescendants(td.getId(), -1,
                    Boolean.TRUE));
            // recurse to get all subtypes
            TypeDefinitionContainer tc;
            while ((tc = typesTodo.poll()) != null) {
                types.add(tc.getTypeDefinition().getId());
                typesTodo.addAll(tc.getChildren());
            }
            if (types.isEmpty()) {
                // shoudn't happen
                types = Collections.singletonList("__NOSUCHTYPE__");
            }
            StringBuilder qms = new StringBuilder();
            for (int i = 0; i < types.size(); i++) {
                if (i != 0) {
                    qms.append(", ");
                }
                qms.append("?");
            }

            whereClauses.add(String.format(
                    "%s IN (%s)",
                    qualHierTable.getColumn(model.MAIN_PRIMARY_TYPE_KEY).getFullQuotedName(),
                    qms));
            whereParams.addAll(types);

            // lifecycle not deleted filter

            if (skipDeleted) {
                Table misc = getTable(database.getTable(model.MISC_TABLE_NAME),
                        qual);
                Column lscol = misc.getColumn(model.MISC_LIFECYCLE_STATE_KEY);
                whereClauses.add(String.format("%s <> ?",
                        lscol.getFullQuotedName()));
                whereParams.add(LifeCycleConstants.DELETED_STATE);
            }

            // security check

            boolean checkSecurity = !isRelation //
                    && queryFilter != null
                    && queryFilter.getPrincipals() != null;
            if (checkSecurity) {
                Serializable principals;
                Serializable permissions;
                if (dialect.supportsArrays()) {
                    principals = queryFilter.getPrincipals();
                    permissions = queryFilter.getPermissions();
                } else {
                    principals = StringUtils.join(queryFilter.getPrincipals(),
                            '|');
                    permissions = StringUtils.join(
                            queryFilter.getPermissions(), '|');
                }
                if (dialect.supportsReadAcl()) {
                    /* optimized read acl */
                    String readAclTable;
                    String readAclIdCol;
                    String readAclAclIdCol;
                    if (joins.size() == 0) {
                        readAclTable = model.HIER_READ_ACL_TABLE_NAME;
                        readAclIdCol = model.HIER_READ_ACL_TABLE_NAME + '.'
                                + model.HIER_READ_ACL_ID;
                        readAclAclIdCol = model.HIER_READ_ACL_TABLE_NAME + '.'
                                + model.HIER_READ_ACL_ACL_ID;
                    } else {
                        String al = "nxr" + (njoin + 1);
                        readAclTable = model.HIER_READ_ACL_TABLE_NAME + " "
                                + al; // TODO dialect
                        readAclIdCol = al + '.' + model.HIER_READ_ACL_ID;
                        readAclAclIdCol = al + '.' + model.HIER_READ_ACL_ACL_ID;
                    }
                    whereClauses.add(dialect.getReadAclsCheckSql(readAclAclIdCol));
                    whereParams.add(principals);
                    from.append(String.format(" JOIN %s ON %s = %s",
                            readAclTable, tableMainId, readAclIdCol));
                } else {
                    whereClauses.add(dialect.getSecurityCheckSql(tableMainId));
                    whereParams.add(principals);
                    whereParams.add(permissions);
                }
            }
        }

        /*
         * WHERE clause.
         */

        Tree whereNode = walker.getWherePredicateTree();
        if (whereNode != null) {
            GeneratingWalker generator = new GeneratingWalker();
            generator.walkPredicate(whereNode);
            whereClauses.add(generator.whereBuf.toString());
            whereParams.addAll(generator.whereBufParams);

            // add JOINs for the external fulltext matches
            Collections.sort(generator.ftJoins); // implicit JOINs last
                                                 // (PostgreSQL)
            for (org.nuxeo.ecm.core.storage.sql.jdbc.db.Join join : generator.ftJoins) {
                from.append(join.toString());
                if (join.tableParam != null) {
                    fromParams.add(join.tableParam);
                }
            }
        }

        /*
         * SELECT clause.
         */

        List<String> selectWhat = new ArrayList<String>();
        List<Serializable> selectParams = new ArrayList<Serializable>(1);

        for (SqlColumn rc : realColumns) {
            selectWhat.add(rc.sql);
        }
        selectParams.addAll(realColumnsParams);

        CMISQLMapMaker mapMaker = new CMISQLMapMaker(realColumns,
                virtualColumns, service);
        String what = StringUtils.join(selectWhat, ", ");
        if (distinct) {
            what = "DISTINCT " + what;
        }

        /*
         * ORDER BY clause.
         */

        List<String> orderbys = new LinkedList<String>();
        for (SortSpec spec : query.getOrderBys()) {
            String orderby;
            CmisSelector sel = spec.getSelector();
            if (sel instanceof ColumnReference) {
                Column column = (Column) sel.getInfo();
                orderby = column.getFullQuotedName();
            } else {
                orderby = fulltextMatchInfo.scoreAlias;
            }
            if (!spec.ascending) {
                orderby += " DESC";
            }
            orderbys.add(orderby);
        }

        /*
         * Create the whole select.
         */

        Select select = new Select(null);
        select.setWhat(what);
        select.setFrom(from.toString());
        // TODO(fromParams); // TODO add before whereParams
        select.setWhere(StringUtils.join(whereClauses, " AND "));
        select.setOrderBy(StringUtils.join(orderbys, ", "));

        Query q = new Query();
        q.selectInfo = new SQLInfoSelect(select.getStatement(), mapMaker);
        q.selectParams = selectParams;
        q.selectParams.addAll(fromParams);
        q.selectParams.addAll(whereParams);
        return q;
    }

    // add main id to all qualifiers if
    // - we have no DISTINCT (in which case more columns don't matter), or
    // - we have virtual columns, or
    // - system columns are requested
    // check no added columns would bias the DISTINCT
    protected void addSystemColumns(boolean addSystemColumns, boolean distinct) {

        List<CmisSelector> addedSystemColumns = new ArrayList<CmisSelector>(2);

        for (String qual : allTables.keySet()) {
            TypeDefinition type = getTypeForQualifier(qual);

            // additional references to cmis:objectId and cmis:objectTypeId
            for (String propertyId : Arrays.asList(PropertyIds.OBJECT_ID,
                    PropertyIds.OBJECT_TYPE_ID)) {
                ColumnReference col = new ColumnReference(qual, propertyId);
                col.setTypeDefinition(propertyId, type);
                String key = getColumnKey(col);
                boolean add = true;
                for (SqlColumn rc : realColumns) {
                    if (rc.key.equals(key)) {
                        add = false;
                        break;
                    }
                }
                if (add) {
                    addedSystemColumns.add(col);
                }
            }
            if (skipDeleted || hasLifeCycleWhereClause) {
                // add lifecycle state column
                Table table = getTable(
                        database.getTable(model.MISC_TABLE_NAME), qual);
                Column column = table.getColumn(model.MISC_LIFECYCLE_STATE_KEY);
                recordColumnFragment(qual, column);
            }
            if (hasMixinTypeWhereClause ) {
                Table table = getTable(
                        database.getTable(model.HIER_TABLE_NAME), qual);
                Column column = table.getColumn(model.MAIN_MIXIN_TYPES_KEY);
                recordColumnFragment(qual, column);
            }
        }

        // additional system columns to select on
        if (!distinct) {
            for (CmisSelector col : addedSystemColumns) {
                recordSelectSelector(col);
            }
        } else {
            if (!addedSystemColumns.isEmpty()) {
                if (!virtualColumnNames.isEmpty()) {
                    throw new QueryParseException(
                            "Cannot use DISTINCT with virtual columns: "
                                    + StringUtils.join(virtualColumnNames, ", "));
                }
                if (addSystemColumns) {
                    throw new QueryParseException(
                            "Cannot use DISTINCT without explicit "
                                    + PropertyIds.OBJECT_ID);
                }
                // don't add system columns as it would prevent DISTINCT from
                // working
            }
        }

        // per qualifier, include hier in fragments
        for (String qual : allTables.keySet()) {
            Table table = getTable(hierTable, qual);
            String fragment = table.getKey();
            Map<String, Table> tablesByFragment = allTables.get(qual);
            if (!tablesByFragment.containsKey(fragment)) {
                tablesByFragment.put(fragment, table);
            }
        }
    }

    /**
     * Records a SELECT selector, and associates it to a database column.
     */
    protected void recordSelectSelector(CmisSelector sel) {
        if (sel instanceof FunctionReference) {
            FunctionReference fr = (FunctionReference) sel;
            if (fr.getFunction() != CmisQlFunction.SCORE) {
                throw new CmisRuntimeException("Unknown function: "
                        + fr.getFunction());
            }
            String key = fr.getAliasName();
            if (key == null) {
                key = "SEARCH_SCORE"; // default, from spec
            }
            SqlColumn c = new SqlColumn(fulltextMatchInfo.scoreExpr,
                    fulltextMatchInfo.scoreCol, key);
            realColumns.add(c);
            if (fulltextMatchInfo.scoreExprParam != null) {
                realColumnsParams.add(fulltextMatchInfo.scoreExprParam);
            }
            if (typeInfo != null) {
                PropertyDecimalDefinitionImpl pd = new PropertyDecimalDefinitionImpl();
                pd.setId(key);
                pd.setQueryName(key);
                pd.setCardinality(Cardinality.SINGLE);
                pd.setDisplayName("Score");
                pd.setLocalName("score");
                typeInfo.put(key, pd);
            }
        } else { // sel instanceof ColumnReference
            ColumnReference col = (ColumnReference) sel;
            String qual = canonicalQualifier.get(col.getQualifier());

            if (col.getPropertyQueryName().equals("*")) {
                TypeDefinition type = getTypeForQualifier(qual);
                for (PropertyDefinition<?> pd : type.getPropertyDefinitions().values()) {
                    if (pd.getCardinality() == Cardinality.SINGLE
                            && Boolean.TRUE.equals(pd.isQueryable())) {
                        String id = pd.getId();
                        ColumnReference c = new ColumnReference(qual, id);
                        c.setTypeDefinition(id, type);
                        recordSelectSelector(c);
                    }
                }
                return;
            }

            String key = getColumnKey(col);
            PropertyDefinition<?> pd = col.getPropertyDefinition();
            Column column = getColumn(col);
            if (column != null && pd.getCardinality() == Cardinality.SINGLE) {
                col.setInfo(column);
                recordColumnFragment(qual, column);
                String sql = column.getFullQuotedName();
                SqlColumn c = new SqlColumn(sql, column, key);
                realColumns.add(c);
            } else {
                virtualColumns.put(key, col);
                virtualColumnNames.add(key);
            }
            if (typeInfo != null) {
                typeInfo.put(key, pd);
            }
        }
    }

    protected static final String JOIN = "JOIN";

    protected static final String WHERE = "WHERE";

    protected static final String ORDER_BY = "ORDER BY";

    /**
     * Records a JOIN / WHERE / ORDER BY selector, and associates it to a
     * database column.
     */
    protected void recordSelector(CmisSelector sel, String clauseType) {
        if (sel instanceof FunctionReference) {
            FunctionReference fr = (FunctionReference) sel;
            if (clauseType != ORDER_BY) { // == ok
                throw new QueryParseException("Cannot use function in "
                        + clauseType + " clause: " + fr.getFunction());
            }
            // ORDER BY SCORE, nothing further to record
            if (fulltextMatchInfo == null) {
                throw new QueryParseException(
                        "Cannot use ORDER BY SCORE without CONTAINS");
            }
            return;
        }
        ColumnReference col = (ColumnReference) sel;
        PropertyDefinition<?> pd = col.getPropertyDefinition();
        boolean multi = pd.getCardinality() == Cardinality.MULTI;

        // fetch column and associate it to the selector
        Column column = getColumn(col);
        if (!NXQL.ECM_MIXINTYPE.equals(col.getPropertyId()) && column == null) {
            throw new QueryParseException("Cannot use column in " + clauseType
                    + " clause: " + col.getPropertyQueryName());
        }
        col.setInfo(column);
        String qual = canonicalQualifier.get(col.getQualifier());

        if (clauseType == WHERE
                && NXQL.ECM_LIFECYCLESTATE.equals(col.getPropertyId())) {
            // explicit lifecycle query: do not include the 'deleted' lifecycle
            // filter
            skipDeleted = false;
            hasLifeCycleWhereClause = true;
        }
        if (clauseType == WHERE
                && NXQL.ECM_MIXINTYPE.equals(col.getPropertyId())) {
            hasMixinTypeWhereClause = true;
        }
        // record as a needed fragment
        if (!multi) {
            recordColumnFragment(qual, column);
        }
    }

    /**
     * Records a database column's fragment (to know what to join).
     */
    protected void recordColumnFragment(String qual, Column column) {
        Table table = column.getTable();
        String fragment = table.getKey();
        Map<String, Table> tablesByFragment = allTables.get(qual);
        if (tablesByFragment == null) {
            tablesByFragment = new HashMap<String, Table>();
            allTables.put(qual, tablesByFragment);
        }
        tablesByFragment.put(fragment, table);
    }

    /**
     * Finds what qualifiers are allowed and to what correlation name they are
     * mapped.
     */
    protected void resolveQualifiers() {
        Map<String, String> types = query.getTypes();
        Map<String, AtomicInteger> typeCount = new HashMap<String, AtomicInteger>();
        for (Entry<String, String> en : types.entrySet()) {
            String qual = en.getKey();
            String typeQueryName = en.getValue();
            qualifierToType.put(qual, typeQueryName);
            // if an alias, use as its own correlation name
            canonicalQualifier.put(qual, qual);
            // also use alias as correlation name for this type
            // (ambiguous types removed later)
            canonicalQualifier.put(typeQueryName, qual);
            // count type use
            if (!typeCount.containsKey(typeQueryName)) {
                typeCount.put(typeQueryName, new AtomicInteger(0));
            }
            typeCount.get(typeQueryName).incrementAndGet();
        }
        for (Entry<String, AtomicInteger> en : typeCount.entrySet()) {
            String typeQueryName = en.getKey();
            if (en.getValue().get() == 1) {
                // for types used once, allow direct type reference
                qualifierToType.put(typeQueryName, typeQueryName);
            } else {
                // ambiguous type, not legal as qualifier
                canonicalQualifier.remove(typeQueryName);
            }
        }
        // if only one type, allow omitted qualifier (null)
        if (types.size() == 1) {
            String typeQueryName = types.values().iterator().next();
            qualifierToType.put(null, typeQueryName);
            // correlation name is actually null for all qualifiers
            for (String qual : qualifierToType.keySet()) {
                canonicalQualifier.put(qual, null);
            }
        }
    }

    /**
     * Finds a database column from a CMIS reference.
     */
    protected Column getColumn(ColumnReference col) {
        String qual = canonicalQualifier.get(col.getQualifier());
        String id = col.getPropertyId();
        Column column;
        if (id.startsWith(CMIS_PREFIX) || id.startsWith(NXQL.ECM_PREFIX)) {
            column = getSystemColumn(qual, id);
        } else {
            ModelProperty propertyInfo = model.getPropertyInfo(id);
            boolean multi = propertyInfo.propertyType.isArray();
            Table table = database.getTable(propertyInfo.fragmentName);
            String key = multi ? model.COLL_TABLE_VALUE_KEY
                    : propertyInfo.fragmentKey;
            column = getTable(table, qual).getColumn(key);
        }
        return column;
    }

    protected Column getSystemColumn(String qual, String id) {
        Column column = getSystemColumn(id);
        if (column != null && qual != null) {
            // alias table according to qualifier
            Table table = column.getTable();
            column = getTable(table, qual).getColumn(column.getKey());
            // TODO ensure key == name, or add getName()
        }
        return column;
    }

    protected Column getSystemColumn(String id) {
        if (id.equals(PropertyIds.OBJECT_ID)) {
            return hierTable.getColumn(model.MAIN_KEY);
        }
        if (id.equals(PropertyIds.PARENT_ID)) {
            return hierTable.getColumn(model.HIER_PARENT_KEY);
        }
        if (id.equals(PropertyIds.OBJECT_TYPE_ID)) {
            // joinedHierTable
            return hierTable.getColumn(model.MAIN_PRIMARY_TYPE_KEY);
        }
        if (id.equals(PropertyIds.VERSION_LABEL)) {
            return database.getTable(model.VERSION_TABLE_NAME).getColumn(
                    model.VERSION_LABEL_KEY);
        }
        if (id.equals(PropertyIds.IS_LATEST_MAJOR_VERSION)) {
            return database.getTable(model.VERSION_TABLE_NAME).getColumn(
                    model.VERSION_IS_LATEST_MAJOR_KEY);
        }
        if (id.equals(PropertyIds.IS_LATEST_VERSION)) {
            return database.getTable(model.VERSION_TABLE_NAME).getColumn(
                    model.VERSION_IS_LATEST_KEY);
        }
        if (id.equals(NXQL.ECM_ISVERSION)) {
            return database.getTable(model.HIER_TABLE_NAME).getColumn(
                    model.MAIN_IS_VERSION_KEY);
        }
        if (id.equals(NXQL.ECM_LIFECYCLESTATE)) {
            return database.getTable(model.MISC_TABLE_NAME).getColumn(
                    model.MISC_LIFECYCLE_STATE_KEY);
        }
        if (id.equals(PropertyIds.NAME)) {
            return database.getTable(DC_FRAGMENT_NAME).getColumn(DC_TITLE_KEY);
        }
        if (id.equals(PropertyIds.CREATED_BY)) {
            return database.getTable(DC_FRAGMENT_NAME).getColumn(DC_CREATOR_KEY);
        }
        if (id.equals(PropertyIds.CREATION_DATE)) {
            return database.getTable(DC_FRAGMENT_NAME).getColumn(DC_CREATED_KEY);
        }
        if (id.equals(PropertyIds.LAST_MODIFICATION_DATE)) {
            return database.getTable(DC_FRAGMENT_NAME).getColumn(
                    DC_MODIFIED_KEY);
        }
        if (id.equals(PropertyIds.LAST_MODIFIED_BY)) {
            return database.getTable(DC_FRAGMENT_NAME).getColumn(
                    DC_LAST_CONTRIBUTOR_KEY);
        }
        if (id.equals(PropertyIds.SOURCE_ID)) {
            return database.getTable(REL_FRAGMENT_NAME).getColumn(
                    REL_SOURCE_KEY);
        }
        if (id.equals(PropertyIds.TARGET_ID)) {
            return database.getTable(REL_FRAGMENT_NAME).getColumn(
                    REL_TARGET_KEY);
        }
        return null;
    }

    /** Get key to use in data returned to high-level caller. */
    protected static String getColumnKey(ColumnReference col) {
        String alias = col.getAliasName();
        if (alias != null) {
            return alias;
        }
        return getPropertyKey(col.getQualifier(), col.getPropertyQueryName());
    }

    protected static String getPropertyKey(String qual, String id) {
        if (qual == null) {
            return id;
        }
        return qual + '.' + id;
    }

    protected TypeDefinition getTypeForQualifier(String qual) {
        String typeQueryName = qualifierToType.get(qual);
        return query.getTypeDefinitionFromQueryName(typeQueryName);
    }

    protected Table getTable(Table table, String qual) {
        if (qual == null) {
            return table;
        } else {
            return new TableAlias(table, getTableAlias(table, qual));
        }
    }

    protected String getTableAlias(Table table, String qual) {
        return "_" + qual + "_" + table.getPhysicalName();
    }

    /**
     * Map maker that can deal with aliased column names and computed values.
     */
    // static to avoid keeping the whole QueryMaker in the returned object
    public static class CMISQLMapMaker implements MapMaker {

        protected List<SqlColumn> realColumns;

        protected Map<String, ColumnReference> virtualColumns;

        protected NuxeoCmisService service;

        public CMISQLMapMaker(List<SqlColumn> realColumns,
                Map<String, ColumnReference> virtualColumns,
                NuxeoCmisService service) {
            this.realColumns = realColumns;
            this.virtualColumns = virtualColumns;
            this.service = service;
        }

        @Override
        public Map<String, Serializable> makeMap(ResultSet rs)
                throws SQLException {
            Map<String, Serializable> map = new HashMap<String, Serializable>();

            // get values from result set
            int i = 1;
            for (SqlColumn rc : realColumns) {
                Serializable value = rc.column.getFromResultSet(rs, i++);
                // type conversion to CMIS values
                if (value instanceof Long) {
                    value = BigInteger.valueOf(((Long) value).longValue());
                } else if (value instanceof Integer) {
                    value = BigInteger.valueOf(((Integer) value).intValue());
                } else if (value instanceof Double) {
                    value = BigDecimal.valueOf(((Double) value).doubleValue());
                } else if (value == null) {
                    // special handling of some columns where NULL means FALSE
                    String column = rc.column.getTable().getRealTable().getKey()
                            + " " + rc.column.getKey();
                    if (NULL_IS_FALSE_COLUMNS.contains(column)) {
                        value = Boolean.FALSE;
                    }
                }
                map.put(rc.key, value);
            }

            // virtual values
            // map to store actual data for each qualifier
            Map<String, NuxeoObjectData> datas = null;
            for (Entry<String, ColumnReference> vc : virtualColumns.entrySet()) {
                String key = vc.getKey();
                ColumnReference col = vc.getValue();
                String qual = col.getQualifier();
                if (datas == null) {
                    datas = new HashMap<String, NuxeoObjectData>(2);
                }
                NuxeoObjectData data = datas.get(qual);
                if (data == null) {
                    // find main id for this qualifier in the result set
                    // (main id always included in joins)
                    // TODO check what happens if cmis:objectId is aliased
                    String id = (String) map.get(getPropertyKey(qual,
                            PropertyIds.OBJECT_ID));
                    try {
                        // reentrant call to the same session, but the MapMaker
                        // is only called from the IterableQueryResult in
                        // queryAndFetch which manipulates no session state
                        // TODO constructing the DocumentModel (in
                        // NuxeoObjectData) is expensive, try to get value
                        // directly
                        data = (NuxeoObjectData) service.getObject(
                                service.getNuxeoRepository().getId(), id, null,
                                null, null, null, null, null, null);
                    } catch (CmisRuntimeException e) {
                        log.error("Cannot get document: " + id, e);
                    }
                    datas.put(qual, data);
                }
                Serializable v;
                if (data == null) {
                    // could not fetch
                    v = null;
                } else {
                    NuxeoPropertyDataBase<?> pd = (NuxeoPropertyDataBase<?>) data.getProperty(key);
                    if (pd == null) {
                        v = null;
                    } else {
                        if (pd.getPropertyDefinition().getCardinality() == Cardinality.SINGLE) {
                            v = (Serializable) pd.getFirstValue();
                        } else {
                            v = (Serializable) pd.getValues();
                        }
                    }
                }
                map.put(key, v);
            }

            return map;
        }
    }

    /**
     * Walker of the WHERE clause to gather fulltext info.
     */
    public class AnalyzingWalker extends AbstractPredicateWalker {

        public static final String NX_FULLTEXT_INDEX_PREFIX = "nx:";

        public boolean hasContains;

        @Override
        public Boolean walkContains(Tree opNode, Tree qualNode, Tree queryNode) {
            if (hasContains) {
                throw new QueryParseException(
                        "At most one CONTAINS() is allowed");
            }
            hasContains = true;

            String qual = qualNode == null ? null : qualNode.getText();
            Column column = getSystemColumn(qual, PropertyIds.OBJECT_ID);
            String statement = (String) super.walkString(queryNode);
            String indexName = Model.FULLTEXT_DEFAULT_INDEX;

            // micro parsing of the fulltext statement to perform fulltext
            // search on a non default index
            if (statement.startsWith(NX_FULLTEXT_INDEX_PREFIX)) {
                statement = statement.substring(NX_FULLTEXT_INDEX_PREFIX.length());
                int firstColumnIdx = statement.indexOf(':');
                if (firstColumnIdx > 0
                        && firstColumnIdx < statement.length() - 1) {
                    String requestedIndexName = statement.substring(0,
                            firstColumnIdx);
                    statement = statement.substring(firstColumnIdx + 1);
                    if (model.fulltextInfo.indexNames.contains(requestedIndexName)) {
                        indexName = requestedIndexName;
                    } else {
                        log.warn(String.format(
                                "'%s' is not a registered fulltext index name:"
                                        + " fallback to '%s'",
                                requestedIndexName, indexName));
                    }
                } else {
                    log.warn(String.format(
                            "fail to microparse custom fulltext index:"
                                    + " fallback to '%s'", indexName));
                }
            }
            fulltextMatchInfo = dialect.getFulltextScoredMatchInfo(statement,
                    indexName, 1, column, model, database);
            return null;
        }
    }

    /**
     * Walker of the WHERE clause that generates final SQL.
     */
    public class GeneratingWalker extends AbstractPredicateWalker {

        public StringBuilder whereBuf = new StringBuilder();

        public LinkedList<Serializable> whereBufParams = new LinkedList<Serializable>();

        /** joins added by fulltext match */
        public final List<org.nuxeo.ecm.core.storage.sql.jdbc.db.Join> ftJoins = new LinkedList<org.nuxeo.ecm.core.storage.sql.jdbc.db.Join>();

        @Override
        public Boolean walkNot(Tree opNode, Tree node) {
            whereBuf.append("NOT ");
            walkPredicate(node);
            return null;
        }

        @Override
        public Boolean walkAnd(Tree opNode, Tree leftNode, Tree rightNode) {
            whereBuf.append("(");
            walkPredicate(leftNode);
            whereBuf.append(" AND ");
            walkPredicate(rightNode);
            whereBuf.append(")");
            return null;
        }

        @Override
        public Boolean walkOr(Tree opNode, Tree leftNode, Tree rightNode) {
            whereBuf.append("(");
            walkPredicate(leftNode);
            whereBuf.append(" OR ");
            walkPredicate(rightNode);
            whereBuf.append(")");
            return null;
        }

        @Override
        public Boolean walkEquals(Tree opNode, Tree leftNode, Tree rightNode) {
            if (NXQL.ECM_MIXINTYPE.equals(leftNode.getText())) {
                walkMixins(opNode, leftNode, rightNode);
                return null;
            }
            if (leftNode.getType() == CmisQlStrictLexer.COL
                    && rightNode.getType() == CmisQlStrictLexer.BOOL_LIT
                    && !Boolean.valueOf(rightNode.getText())) {
                // special handling of the " = false" case for column where
                // NULL means false
                walkIsNullOrFalse(leftNode);
                return null;
            }
            // normal case
            walkExpr(leftNode);
            whereBuf.append(" = ");
            walkExpr(rightNode);
            return null;
        }

        @Override
        public Boolean walkNotEquals(Tree opNode, Tree leftNode, Tree rightNode) {
            if (leftNode.getType() == CmisQlStrictLexer.COL
                    && rightNode.getType() == CmisQlStrictLexer.BOOL_LIT
                    && Boolean.valueOf(rightNode.getText())) {
                // special handling of the " <> true" case for column where
                // NULL means false
                walkIsNullOrFalse(leftNode);
                return null;
            }
            walkExpr(leftNode);
            whereBuf.append(" <> ");
            walkExpr(rightNode);
            return null;
        }

        public Boolean walkIsNullOrFalse(Tree leftNode) {
            Column c = resolveColumn(leftNode);
            String columnSpec = c.getTable().getRealTable().getKey()
                    + " " + c.getKey();
            if (NULL_IS_FALSE_COLUMNS.contains(columnSpec)) {
                // treat NULL and FALSE as equivalent
                whereBuf.append("(");
                whereBuf.append(c.getFullQuotedName());
                whereBuf.append(" IS NULL OR ");
                whereBuf.append(c.getFullQuotedName());
                whereBuf.append(" = ?)");
                whereBufParams.add(Boolean.FALSE);
                return null;
            } else {
                // explicit false equality test
                whereBuf.append(c.getFullQuotedName());
                whereBuf.append(" = ?");
                whereBufParams.add(Boolean.FALSE);
                return null;
            }
        }

        @Override
        public Boolean walkGreaterThan(Tree opNode, Tree leftNode,
                Tree rightNode) {
            walkExpr(leftNode);
            whereBuf.append(" > ");
            walkExpr(rightNode);
            return null;
        }

        @Override
        public Boolean walkGreaterOrEquals(Tree opNode, Tree leftNode,
                Tree rightNode) {
            walkExpr(leftNode);
            whereBuf.append(" >= ");
            walkExpr(rightNode);
            return null;
        }

        @Override
        public Boolean walkLessThan(Tree opNode, Tree leftNode, Tree rightNode) {
            walkExpr(leftNode);
            whereBuf.append(" < ");
            walkExpr(rightNode);
            return null;
        }

        @Override
        public Boolean walkLessOrEquals(Tree opNode, Tree leftNode,
                Tree rightNode) {
            walkExpr(leftNode);
            whereBuf.append(" <= ");
            walkExpr(rightNode);
            return null;
        }

        @Override
        public Boolean walkIn(Tree opNode, Tree colNode, Tree listNode) {
            walkExpr(colNode);
            whereBuf.append(" IN ");
            walkExpr(listNode);
            return null;
        }

        @Override
        public Boolean walkNotIn(Tree opNode, Tree colNode, Tree listNode) {
            walkExpr(colNode);
            whereBuf.append(" NOT IN ");
            walkExpr(listNode);
            return null;
        }

        @Override
        public Boolean walkInAny(Tree opNode, Tree colNode, Tree listNode) {
            if (NXQL.ECM_MIXINTYPE.equals(resolveColumnReference(colNode).getName())) {
                walkMixins(opNode, colNode, listNode);
                return null;
            }
            walkAny(colNode, "IN", listNode);
            return null;
        }

        @Override
        public Boolean walkNotInAny(Tree opNode, Tree colNode, Tree listNode) {
            if (NXQL.ECM_MIXINTYPE.equals(resolveColumnReference(colNode).getName())) {
                walkMixins(opNode, colNode, listNode);
                return null;
            }
            walkAny(colNode, "NOT IN", listNode);
            return null;
        }

        @Override
        public Boolean walkEqAny(Tree opNode, Tree literalNode, Tree colNode) {
            if (NXQL.ECM_MIXINTYPE.equals(resolveColumnReference(colNode).getName())) {
                walkMixins(opNode, colNode, literalNode);
                return null;
            }
            // note that argument order is reversed
            walkAny(colNode, "=", literalNode);
            return null;
        }

        protected void walkAny(Tree colNode, String op, Tree exprNode) {
            int token = ((Tree) colNode).getTokenStartIndex();
            ColumnReference col = (ColumnReference) query.getColumnReference(Integer.valueOf(token));
            PropertyDefinition<?> pd = col.getPropertyDefinition();
            if (pd.getCardinality() != Cardinality.MULTI) {
                throw new QueryParseException("Cannot use " + op
                        + " ANY with single-valued property: "
                        + col.getPropertyQueryName());
            }
            Column column = (Column) col.getInfo();
            String qual = col.getQualifier();
            Column hierMainColumn = getTable(hierTable, qual).getColumn(
                    model.MAIN_KEY);
            Column multiMainColumn = column.getTable().getColumn(model.MAIN_KEY);

            whereBuf.append("EXISTS (SELECT 1 FROM ");
            whereBuf.append(column.getTable().getQuotedName());
            whereBuf.append(" WHERE ");
            whereBuf.append(hierMainColumn.getFullQuotedName());
            whereBuf.append(" = ");
            whereBuf.append(multiMainColumn.getFullQuotedName());
            whereBuf.append(" AND ");
            whereBuf.append(column.getFullQuotedName());
            whereBuf.append(" ");
            whereBuf.append(op);
            whereBuf.append(" ");
            walkExpr(exprNode);
            whereBuf.append(")");
        }

        @Override
        public Boolean walkIsNull(Tree opNode, Tree colNode) {
            walkExpr(colNode);
            whereBuf.append(" IS NULL");
            return null;
        }

        @Override
        public Boolean walkIsNotNull(Tree opNode, Tree colNode) {
            walkExpr(colNode);
            whereBuf.append(" IS NOT NULL");
            return null;
        }

        @Override
        public Boolean walkLike(Tree opNode, Tree colNode, Tree stringNode) {
            walkExpr(colNode);
            whereBuf.append(" LIKE ");
            walkExpr(stringNode);
            return null;
        }

        @Override
        public Boolean walkNotLike(Tree opNode, Tree colNode, Tree stringNode) {
            walkExpr(colNode);
            whereBuf.append(" NOT LIKE ");
            walkExpr(stringNode);
            return null;
        }

        @Override
        public Boolean walkContains(Tree opNode, Tree qualNode, Tree queryNode) {
            if (fulltextMatchInfo.joins != null) {
                ftJoins.addAll(fulltextMatchInfo.joins);
            }
            whereBuf.append(fulltextMatchInfo.whereExpr);
            if (fulltextMatchInfo.whereExprParam != null) {
                whereBufParams.add(fulltextMatchInfo.whereExprParam);
            }
            return null;
        }

        @Override
        public Boolean walkInFolder(Tree opNode, Tree qualNode, Tree paramNode) {
            String qual = qualNode == null ? null : qualNode.getText();
            qual = canonicalQualifier.get(qual);
            // this is from the hierarchy table which is always present
            Column column = getSystemColumn(qual, PropertyIds.PARENT_ID);
            whereBuf.append(column.getFullQuotedName());
            whereBuf.append(" = ?");
            String id = (String) super.walkString(paramNode);
            whereBufParams.add(id);
            return null;
        }

        @Override
        public Boolean walkInTree(Tree opNode, Tree qualNode, Tree paramNode) {
            String qual = qualNode == null ? null : qualNode.getText();
            qual = canonicalQualifier.get(qual);
            // this is from the hierarchy table which is always present
            Column column = getSystemColumn(qual, PropertyIds.OBJECT_ID);
            String sql = dialect.getInTreeSql(column.getFullQuotedName());
            String id = (String) super.walkString(paramNode);
            whereBuf.append(sql);
            whereBufParams.add(id);
            return null;
        }

        @Override
        public Object walkList(Tree node) {
            whereBuf.append("(");
            for (int i = 0; i < node.getChildCount(); i++) {
                if (i != 0) {
                    whereBuf.append(", ");
                }
                Tree child = node.getChild(i);
                walkExpr(child);
            }
            whereBuf.append(")");
            return null;
        }

        @Override
        public Object walkBoolean(Tree node) {
            Serializable value = (Serializable) super.walkBoolean(node);
            whereBuf.append("?");
            whereBufParams.add(value);
            return null;
        }

        @Override
        public Object walkNumber(Tree node) {
            Serializable value = (Serializable) super.walkNumber(node);
            whereBuf.append("?");
            whereBufParams.add(value);
            return null;
        }

        @Override
        public Object walkString(Tree node) {
            Serializable value = (Serializable) super.walkString(node);
            whereBuf.append("?");
            whereBufParams.add(value);
            return null;
        }

        @Override
        public Object walkTimestamp(Tree node) {
            Serializable value = (Serializable) super.walkTimestamp(node);
            whereBuf.append("?");
            whereBufParams.add(value);
            return null;
        }

        @Override
        public Object walkCol(Tree node) {
            whereBuf.append(resolveColumn(node).getFullQuotedName());
            return null;
        }

        public ColumnReference resolveColumnReference(Tree node) {
            int token = node.getTokenStartIndex();
            CmisSelector sel = query.getColumnReference(Integer.valueOf(token));
            if (sel instanceof ColumnReference) {
                return (ColumnReference) sel;
            } else {
                throw new QueryParseException(
                        "Cannot use column in WHERE clause: " + sel.getName());
            }
        }

        public Column resolveColumn(Tree node) {
            return (Column) resolveColumnReference(node).getInfo();
        }

        protected void walkMixins(Tree opNode, Tree colNodel, Tree literalNode) {
            boolean include;
            Set<String> mixins;

            int opType = opNode.getType();
            if (opType ==  CmisQlStrictLexer.EQ_ANY) {
                include = true;
                if (literalNode.getType() != CmisQlStrictLexer.STRING_LIT) {
                    throw new QueryMakerException(NXQL.ECM_MIXINTYPE
                            + " = requires literal string as right argument");
                }
                String value = super.walkString(literalNode).toString();
                mixins = Collections.singleton(value);
            } else if (opType == CmisQlStrictLexer.IN_ANY
                    || opType == CmisQlStrictLexer.NOT_IN_ANY) {
                include = opType == CmisQlStrictLexer.IN_ANY;
                mixins = new TreeSet<String>();
                for (int i = 0; i < literalNode.getChildCount(); i++) {
                    mixins.add(super.walkString(literalNode.getChild(i)).toString());
                }
            } else {
                throw new QueryMakerException(NXQL.ECM_MIXINTYPE
                        + " unsupported operator: " + opNode.getText());
            }

            /*
             * Primary types - static mixins
             */
            Set<String> types;
            if (include) {
                types = new HashSet<String>();
                for (String mixin : mixins) {
                    types.addAll(model.getMixinDocumentTypes(mixin));
                }
            } else {
                types = new HashSet<String>(model.getDocumentTypes());
                for (String mixin : mixins) {
                    types.removeAll(model.getMixinDocumentTypes(mixin));
                }
            }

            /*
             * Instance mixins
             */
            Set<String> instanceMixins = new HashSet<String>();
            for (String mixin : mixins) {
                if (!MIXINS_NOT_PER_INSTANCE.contains(mixin)) {
                    instanceMixins.add(mixin);
                }
            }

            /*
             * SQL generation
             */
            if (!types.isEmpty()) {
                Column col = hierTable.getColumn(Model.MAIN_PRIMARY_TYPE_KEY);
                whereBuf.append(col.getFullQuotedName());
                whereBuf.append(" IN ");
                whereBuf.append('(');
                for (Iterator<String> it = types.iterator(); it.hasNext();) {
                    whereBuf.append('?');
                    whereBufParams.add(it.next());
                    if (it.hasNext()) {
                        whereBuf.append(", ");
                    }
                }
                whereBuf.append(')');

                if (!instanceMixins.isEmpty()) {
                    whereBuf.append(include ? " OR " : " AND ");
                }
            }

            if (!instanceMixins.isEmpty()) {
                whereBuf.append('(');
                Column mixinsColumn = hierTable.getColumn(Model.MAIN_MIXIN_TYPES_KEY);
                String[] returnParam = new String[1];
                for (Iterator<String> it = instanceMixins.iterator(); it.hasNext();) {
                    String mixin = it.next();
                    String sql = dialect.getMatchMixinType(mixinsColumn, mixin,
                            include, returnParam);
                    whereBuf.append(sql);
                    if (returnParam[0] != null) {
                        whereBufParams.add(returnParam[0]);
                    }
                    if (it.hasNext()) {
                        whereBuf.append(include ? " OR " : " AND ");
                    }
                }
                if (!include) {
                    whereBuf.append(" OR ");
                    whereBuf.append(mixinsColumn.getFullQuotedName());
                    whereBuf.append(" IS NULL");
                }
                whereBuf.append(')');
            }

            if (types.isEmpty() && instanceMixins.isEmpty()) {
                whereBuf.append(include ? "0=1" : "0=0");
            }
        }
    }
}<|MERGE_RESOLUTION|>--- conflicted
+++ resolved
@@ -26,12 +26,9 @@
 import java.util.List;
 import java.util.Map;
 import java.util.Map.Entry;
-<<<<<<< HEAD
 import java.util.Set;
 import java.util.TreeSet;
-=======
 import java.util.concurrent.atomic.AtomicInteger;
->>>>>>> 30539b44
 
 import org.antlr.runtime.RecognitionException;
 import org.antlr.runtime.tree.Tree;
@@ -132,28 +129,24 @@
 
     protected Table hierTable;
 
+    public boolean skipDeleted = true;
+
+
     // ----- filled during walks of the clauses -----
 
     protected QueryObject query;
 
-<<<<<<< HEAD
-    public boolean skipDeleted = true; // do not include trashed documents by
-                                       // default
+    protected FulltextMatchInfo fulltextMatchInfo;
 
     protected boolean hasLifeCycleWhereClause = false;
 
     protected boolean hasMixinTypeWhereClause = false;
-
-    public FulltextMatchInfo fulltextMatchInfo;
-=======
-    protected FulltextMatchInfo fulltextMatchInfo;
 
     /** Qualifier to type. */
     protected Map<String, String> qualifierToType = new HashMap<String, String>();
 
     /** Qualifier to canonical qualifier (correlation name). */
     protected Map<String, String> canonicalQualifier = new HashMap<String, String>();
->>>>>>> 30539b44
 
     /** Map of qualifier -> fragment -> table */
     protected Map<String, Map<String, Table>> allTables = new HashMap<String, Map<String, Table>>();
