<project xmlns="http://maven.apache.org/POM/4.0.0" xmlns:xsi="http://www.w3.org/2001/XMLSchema-instance" xsi:schemaLocation="http://maven.apache.org/POM/4.0.0 http://maven.apache.org/maven-v4_0_0.xsd">
  <modelVersion>4.0.0</modelVersion>

  <parent>
    <groupId>org.nuxeo.utils</groupId>
    <artifactId>nuxeo-target-platforms-parent</artifactId>
<<<<<<< HEAD
    <version>6.0-HF12-SNAPSHOT</version>
=======
    <version>1.0.6012-SNAPSHOT</version>
>>>>>>> 9a6f839e
    <relativePath>../pom.xml</relativePath>
  </parent>

  <artifactId>nuxeo-target-platforms-api</artifactId>
  <name>Nuxeo Target Platforms - API module</name>

  <dependencies>
    <dependency>
      <groupId>org.nuxeo.ecm.core</groupId>
      <artifactId>nuxeo-core-api</artifactId>
    </dependency>
  </dependencies>

  <build>
    <!-- gwt compiler needs the java sources to correctly work -->
    <resources>
      <resource>
        <directory>src/main/java</directory>
      </resource>
      <resource>
        <directory>src/main/resources</directory>
      </resource>
    </resources>
  </build>

</project><|MERGE_RESOLUTION|>--- conflicted
+++ resolved
@@ -4,11 +4,7 @@
   <parent>
     <groupId>org.nuxeo.utils</groupId>
     <artifactId>nuxeo-target-platforms-parent</artifactId>
-<<<<<<< HEAD
-    <version>6.0-HF12-SNAPSHOT</version>
-=======
     <version>1.0.6012-SNAPSHOT</version>
->>>>>>> 9a6f839e
     <relativePath>../pom.xml</relativePath>
   </parent>
 
