--- conflicted
+++ resolved
@@ -1,182 +1,168 @@
-/*
- * (C) Copyright 2006-2007 Nuxeo SAS (http://nuxeo.com/) and contributors.
- *
- * All rights reserved. This program and the accompanying materials
- * are made available under the terms of the GNU Lesser General Public License
- * (LGPL) version 2.1 which accompanies this distribution, and is available at
- * http://www.gnu.org/licenses/lgpl.html
- *
- * This library is distributed in the hope that it will be useful,
- * but WITHOUT ANY WARRANTY; without even the implied warranty of
- * MERCHANTABILITY or FITNESS FOR A PARTICULAR PURPOSE. See the GNU
- * Lesser General Public License for more details.
- *
- * Contributors:
- *     Nuxeo - initial API and implementation
- *
- * $Id: JOOoConvertPluginImpl.java 18651 2007-05-13 20:28:53Z sfermigier $
- */
-
-package org.nuxeo.ecm.core.api.event.impl;
-
-import java.security.Principal;
-import java.util.Date;
-import java.util.HashMap;
-import java.util.List;
-import java.util.Map;
-
-import org.nuxeo.ecm.core.api.event.CoreEvent;
-
-/**
- * Nuxeo core event implementation.
- *
- * @author <a href="mailto:ja@nuxeo.com">Julien Anguenot</a>
- * @author <a href="mailto:tmartins@nuxeo.com">Thierry Martins</a>
- */
-public class CoreEventImpl implements CoreEvent {
-
-    protected final String eventId;
-
-    protected final Object source;
-
-    protected final Map<String, ?> info;
-
-    protected final Date date;
-
-    protected final Principal principal;
-    
-    protected final String category;
-
-    protected final String comment;
-
-    // Interesting attributes to make accessible in the eventInfo
-    public static final String COMMENT_ATTRIBUTE = "comment";
-
-    public static final String CATEGORY_ATTRIBUTE = "category";
-
-    @SuppressWarnings("unchecked")
-    public CoreEventImpl(String eventId, Object source, Map<String, ?> info,
-            Principal principal, String category, String comment) {
-        date = new Date();
-        if (eventId != null) {
-            this.eventId = eventId.intern();
-        } else {
-            this.eventId = null;
-        }
-        this.source = source;
-        if (info == null) {
-            this.info = new HashMap<String, Object>();
-        } else {
-            this.info = new HashMap<String, Object>(info);
-        }
-        this.principal = principal;
-     
-        // CB: NXP-2253 - Values passed as parameters will be put into the info
-        // map only if the map doesn't contain the corresponding keys.
-        if (!((Map) this.info).containsKey(COMMENT_ATTRIBUTE)) {
-            ((Map) this.info).put(COMMENT_ATTRIBUTE, comment);
-        }
-        if (!((Map) this.info).containsKey(CATEGORY_ATTRIBUTE)) {
-            ((Map) this.info).put(CATEGORY_ATTRIBUTE, category);
-        }
-
-        this.comment = comment;
-        this.category = category;
-    }
-
-    public boolean isComposite() {
-        return false;
-    }
-
-    public List<CoreEvent> getNestedEvents() {
-        return null;
-    }
-
-    public String getEventId() {
-        return eventId;
-    }
-
-    public Map<String, ?> getInfo() {
-        return info;
-    }
-
-    public Object getSource() {
-        return source;
-    }
-
-    public String getCategory() {
-<<<<<<< HEAD
-        if (category != null) {
-            return category;
-        } else {
-            Object categoryObj = this.info.get(CATEGORY_ATTRIBUTE);
-            if (categoryObj instanceof String) {
-                return (String) categoryObj;
-            } else {
-                return null;
-            }
-        }
-    }
-
-    public String getComment() {
-        if (comment != null) {
-            return comment;
-        } else {
-            Object commentObj = this.info.get(COMMENT_ATTRIBUTE);
-            if (commentObj instanceof String) {
-                return (String) commentObj;
-            } else {
-                return null;
-            }
-        }
-=======
-        return (String) info.get(CATEGORY_ATTRIBUTE);
-    }
-
-    public String getComment() {
-        return (String) info.get(COMMENT_ATTRIBUTE);
->>>>>>> 144ec0d1
-    }
-
-    public Date getDate() {
-        return date;
-    }
-
-    public Principal getPrincipal() {
-        return principal;
-    }
-
-    @Override
-    public String toString() {
-        final StringBuilder buf = new StringBuilder();
-
-        buf.append(CoreEventImpl.class.getSimpleName());
-        buf.append(" {");
-        buf.append(" eventId: ");
-        buf.append(eventId);
-        buf.append(", source: ");
-        buf.append(source);
-        buf.append(", info: ");
-        buf.append(info);
-        buf.append(", date: ");
-        buf.append(date);
-        buf.append(", principal name: ");
-        if (principal != null) {
-            buf.append(principal.getName());
-        }
-        buf.append(", comment: ");
-<<<<<<< HEAD
-        buf.append(getComment());
-        buf.append(", category: ");
-        buf.append(getCategory());
-=======
-        buf.append(info.get(COMMENT_ATTRIBUTE));
-        buf.append(", category: ");
-        buf.append(info.get(CATEGORY_ATTRIBUTE));
->>>>>>> 144ec0d1
-        buf.append('}');
-
-        return buf.toString();
-    }
-
-}+/*
+ * (C) Copyright 2006-2007 Nuxeo SAS (http://nuxeo.com/) and contributors.
+ *
+ * All rights reserved. This program and the accompanying materials
+ * are made available under the terms of the GNU Lesser General Public License
+ * (LGPL) version 2.1 which accompanies this distribution, and is available at
+ * http://www.gnu.org/licenses/lgpl.html
+ *
+ * This library is distributed in the hope that it will be useful,
+ * but WITHOUT ANY WARRANTY; without even the implied warranty of
+ * MERCHANTABILITY or FITNESS FOR A PARTICULAR PURPOSE. See the GNU
+ * Lesser General Public License for more details.
+ *
+ * Contributors:
+ *     Nuxeo - initial API and implementation
+ *
+ * $Id: JOOoConvertPluginImpl.java 18651 2007-05-13 20:28:53Z sfermigier $
+ */
+
+package org.nuxeo.ecm.core.api.event.impl;
+
+import java.security.Principal;
+import java.util.Date;
+import java.util.HashMap;
+import java.util.List;
+import java.util.Map;
+
+import org.nuxeo.ecm.core.api.event.CoreEvent;
+
+/**
+ * Nuxeo core event implementation.
+ *
+ * @author <a href="mailto:ja@nuxeo.com">Julien Anguenot</a>
+ * @author <a href="mailto:tmartins@nuxeo.com">Thierry Martins</a>
+ */
+public class CoreEventImpl implements CoreEvent {
+
+    protected final String eventId;
+
+    protected final Object source;
+
+    protected final Map<String, ?> info;
+
+    protected final Date date;
+
+    protected final Principal principal;
+    
+    protected final String category;
+
+    protected final String comment;
+
+    // Interesting attributes to make accessible in the eventInfo
+    public static final String COMMENT_ATTRIBUTE = "comment";
+
+    public static final String CATEGORY_ATTRIBUTE = "category";
+
+    @SuppressWarnings("unchecked")
+    public CoreEventImpl(String eventId, Object source, Map<String, ?> info,
+            Principal principal, String category, String comment) {
+        date = new Date();
+        if (eventId != null) {
+            this.eventId = eventId.intern();
+        } else {
+            this.eventId = null;
+        }
+        this.source = source;
+        if (info == null) {
+            this.info = new HashMap<String, Object>();
+        } else {
+            this.info = new HashMap<String, Object>(info);
+        }
+        this.principal = principal;
+     
+        // CB: NXP-2253 - Values passed as parameters will be put into the info
+        // map only if the map doesn't contain the corresponding keys.
+        if (!((Map) this.info).containsKey(COMMENT_ATTRIBUTE)) {
+            ((Map) this.info).put(COMMENT_ATTRIBUTE, comment);
+        }
+        if (!((Map) this.info).containsKey(CATEGORY_ATTRIBUTE)) {
+            ((Map) this.info).put(CATEGORY_ATTRIBUTE, category);
+        }
+
+        this.comment = comment;
+        this.category = category;
+    }
+
+    public boolean isComposite() {
+        return false;
+    }
+
+    public List<CoreEvent> getNestedEvents() {
+        return null;
+    }
+
+    public String getEventId() {
+        return eventId;
+    }
+
+    public Map<String, ?> getInfo() {
+        return info;
+    }
+
+    public Object getSource() {
+        return source;
+    }
+
+    public String getCategory() {
+        if (category != null) {
+            return category;
+        } else {
+            Object categoryObj = this.info.get(CATEGORY_ATTRIBUTE);
+            if (categoryObj instanceof String) {
+                return (String) categoryObj;
+            } else {
+                return null;
+            }
+        }
+    }
+
+    public String getComment() {
+        if (comment != null) {
+            return comment;
+        } else {
+            Object commentObj = this.info.get(COMMENT_ATTRIBUTE);
+            if (commentObj instanceof String) {
+                return (String) commentObj;
+            } else {
+                return null;
+            }
+        }
+    }
+
+    public Date getDate() {
+        return date;
+    }
+
+    public Principal getPrincipal() {
+        return principal;
+    }
+
+    @Override
+    public String toString() {
+        final StringBuilder buf = new StringBuilder();
+
+        buf.append(CoreEventImpl.class.getSimpleName());
+        buf.append(" {");
+        buf.append(" eventId: ");
+        buf.append(eventId);
+        buf.append(", source: ");
+        buf.append(source);
+        buf.append(", info: ");
+        buf.append(info);
+        buf.append(", date: ");
+        buf.append(date);
+        buf.append(", principal name: ");
+        if (principal != null) {
+            buf.append(principal.getName());
+        }
+        buf.append(", comment: ");
+        buf.append(getComment());
+        buf.append(", category: ");
+        buf.append(getCategory());
+        buf.append('}');
+
+        return buf.toString();
+    }
+
+}