--- conflicted
+++ resolved
@@ -42,29 +42,21 @@
  * content instead of returning the content bytes.
  * <p>
  * The same is true when setting the content for a document: you set a content
-<<<<<<< HEAD
- * source and not directly the content bytes. Ex: <code><pre>
- * File file = new File(&quot;/tmp/index.html&quot;);
-=======
  * source and not directly the content bytes. Ex:
  * <code><pre>
  * File file = new File("/tmp/index.html");
->>>>>>> 09438786
  * FileBlob fb = new FileBlob(file);
- * fb.setContentType(&quot;text/html&quot;);
- * fb.setEncoding(&quot;UTF-8&quot;); // this specifies that content bytes will be stored as UTF-8
+ * fb.setContentType("text/html");
+ * fb.setEncoding("UTF-8"); // this specifies that content bytes will be stored as UTF-8
  * document.setContent(fb);
- * </pre></code> Then you may want to retrieve the content as follow: <code><pre>
+ * </pre></code>
+ * Then you may want to retrieve the content as follow:
+ * <code><pre>
  * Blob blob = document.getContent();
  * htmlDoc = blob.getString(); // the content is decoded from UTF-8 into a java string
  * </pre></code>
  *
-<<<<<<< HEAD
- * @author <a href="mailto:bs@nuxeo.com">Bogdan Stefanescu</a>
- *
-=======
  * @author  <a href="mailto:bs@nuxeo.com">Bogdan Stefanescu</a>
->>>>>>> 09438786
  */
 public interface Blob {
 
@@ -108,7 +100,6 @@
     /**
      * Persist this stream so that getStream() method can be called successfully
      * several times. The persistence is done in a temp file or in memory - this
-<<<<<<< HEAD
      * is up to the implemention.
      * <p>
      * Blobs that are already persistent return themselves.
@@ -117,11 +108,6 @@
      * Persistence should update the internal structure of the Blob to make it
      * persistent whenever possible and hence return itself whenever possible.
      * This behavior cannot be guaranteed by every implementation however.
-=======
-     * is up to the implementation.
-     * <p>
-     * Blobs that are already persistent return themselves.
->>>>>>> 09438786
      *
      * @return a persistent version of the blob
      * @throws IOException
