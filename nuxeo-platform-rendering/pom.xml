<?xml version="1.0" encoding="UTF-8"?>
<project xmlns="http://maven.apache.org/POM/4.0.0"
         xmlns:xsi="http://www.w3.org/2001/XMLSchema-instance"
         xsi:schemaLocation="http://maven.apache.org/POM/4.0.0 http://maven.apache.org/maven-v4_0_0.xsd">
  <parent>
    <groupId>org.nuxeo.ecm.webengine</groupId>
    <artifactId>nuxeo-webengine-parent</artifactId>
<<<<<<< HEAD
    <version>1.0.b1</version>
=======
    <version>1.0-SNAPSHOT</version>
>>>>>>> 900087d8
  </parent>

  <modelVersion>4.0.0</modelVersion>
  <groupId>org.nuxeo.ecm.platform</groupId>
  <artifactId>nuxeo-platform-rendering</artifactId>
  <name>Nuxeo Rendering Service</name>
  <description>Rendering service based on freemarker to render content form Nuxeo Core into any format.</description>

  <build>
    <plugins>
      <plugin>
        <artifactId>maven-jar-plugin</artifactId>
        <configuration>
          <archive>
            <manifestFile>
              src/main/resources/META-INF/MANIFEST.MF
            </manifestFile>
          </archive>
        </configuration>
      </plugin>
      <plugin>
        <groupId>org.apache.maven.plugins</groupId>
        <artifactId>maven-surefire-plugin</artifactId>
        <configuration>
        </configuration>
      </plugin>
      <plugin>
        <groupId>org.apache.maven.plugins</groupId>
        <artifactId>maven-dependency-plugin</artifactId>
        <executions>
          <execution>
            <id>copy</id>
            <phase>process-resources</phase>
            <goals>
              <goal>copy</goal>
            </goals>
            <configuration>
              <artifactItems>
                <artifactItem>
                  <groupId>org.wikimodel</groupId>
                  <artifactId>wem</artifactId>
                </artifactItem>
              </artifactItems>
              <outputDirectory>
                ${project.build.directory}/classes/lib
              </outputDirectory>
            </configuration>
          </execution>
        </executions>
      </plugin>
    </plugins>
  </build>

  <dependencies>
    <dependency>
      <groupId>org.nuxeo.ecm.core</groupId>
      <artifactId>nuxeo-core-api</artifactId>
    </dependency>
    <dependency>
      <groupId>org.nuxeo.ecm.platform</groupId>
      <artifactId>nuxeo-platform-versioning-api</artifactId>
    </dependency>
    <dependency>
      <groupId>org.freemarker</groupId>
      <artifactId>freemarker</artifactId>
      <version>2.3.11</version>
    </dependency>
    <dependency>
      <groupId>org.wikimodel</groupId>
      <artifactId>wem</artifactId>
      <version>2.0.2</version>
    </dependency>

    <!-- test scope -->
    <dependency>
      <groupId>org.nuxeo.ecm.core</groupId>
      <artifactId>nuxeo-core-jcr-connector-test</artifactId>
    </dependency>
    <dependency>
      <groupId>org.nuxeo.runtime</groupId>
      <artifactId>nuxeo-runtime-test</artifactId>
    </dependency>
  </dependencies>

  <repositories>
    <repository>
      <id>theoretiker-repo</id>
      <name>Semweb4j.org maven repo</name>
      <url>http://semweb4j.org/repo/</url>
      <releases>
        <enabled>true</enabled>
        <updatePolicy>always</updatePolicy>
        <checksumPolicy>fail</checksumPolicy>
      </releases>
      <snapshots>
        <enabled>false</enabled>
      </snapshots>
    </repository>
  </repositories>

</project><|MERGE_RESOLUTION|>--- conflicted
+++ resolved
@@ -5,17 +5,14 @@
   <parent>
     <groupId>org.nuxeo.ecm.webengine</groupId>
     <artifactId>nuxeo-webengine-parent</artifactId>
-<<<<<<< HEAD
     <version>1.0.b1</version>
-=======
-    <version>1.0-SNAPSHOT</version>
->>>>>>> 900087d8
   </parent>
 
   <modelVersion>4.0.0</modelVersion>
   <groupId>org.nuxeo.ecm.platform</groupId>
   <artifactId>nuxeo-platform-rendering</artifactId>
   <name>Nuxeo Rendering Service</name>
+  <version>${nuxeo.platform.version}</version>
   <description>Rendering service based on freemarker to render content form Nuxeo Core into any format.</description>
 
   <build>
