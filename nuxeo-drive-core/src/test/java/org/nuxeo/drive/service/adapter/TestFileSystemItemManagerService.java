/*
 * (C) Copyright 2012 Nuxeo SA (http://nuxeo.com/) and contributors.
 *
 * All rights reserved. This program and the accompanying materials
 * are made available under the terms of the GNU Lesser General Public License
 * (LGPL) version 2.1 which accompanies this distribution, and is available at
 * http://www.gnu.org/licenses/lgpl.html
 *
 * This library is distributed in the hope that it will be useful,
 * but WITHOUT ANY WARRANTY; without even the implied warranty of
 * MERCHANTABILITY or FITNESS FOR A PARTICULAR PURPOSE. See the GNU
 * Lesser General Public License for more details.
 *
 * Contributors:
 *     Antoine Taillefer <ataillefer@nuxeo.com>
 */
package org.nuxeo.drive.service.adapter;

import static org.junit.Assert.assertEquals;
import static org.junit.Assert.assertFalse;
import static org.junit.Assert.assertNotNull;
import static org.junit.Assert.assertNull;
import static org.junit.Assert.assertTrue;
import static org.junit.Assert.fail;

import java.io.Serializable;
import java.security.Principal;
import java.util.Iterator;
import java.util.List;

import org.junit.Before;
import org.junit.Test;
import org.junit.runner.RunWith;
import org.nuxeo.drive.adapter.FileItem;
import org.nuxeo.drive.adapter.FileSystemItem;
import org.nuxeo.drive.adapter.FolderItem;
import org.nuxeo.drive.adapter.impl.DefaultSyncRootFolderItem;
import org.nuxeo.drive.service.FileSystemItemManager;
import org.nuxeo.drive.service.NuxeoDriveManager;
import org.nuxeo.ecm.core.api.Blob;
import org.nuxeo.ecm.core.api.ClientException;
import org.nuxeo.ecm.core.api.CoreSession;
import org.nuxeo.ecm.core.api.DocumentModel;
import org.nuxeo.ecm.core.api.DocumentModelList;
import org.nuxeo.ecm.core.api.IdRef;
import org.nuxeo.ecm.core.api.PathRef;
import org.nuxeo.ecm.core.api.blobholder.BlobHolder;
import org.nuxeo.ecm.core.api.impl.blob.StringBlob;
import org.nuxeo.ecm.core.api.security.ACE;
import org.nuxeo.ecm.core.api.security.ACL;
import org.nuxeo.ecm.core.api.security.ACP;
import org.nuxeo.ecm.core.api.security.SecurityConstants;
import org.nuxeo.ecm.core.storage.sql.DatabaseHelper;
import org.nuxeo.ecm.core.storage.sql.DatabaseMySQL;
import org.nuxeo.ecm.core.test.TransactionalFeature;
import org.nuxeo.ecm.platform.test.PlatformFeature;
import org.nuxeo.ecm.platform.usermanager.NuxeoPrincipalImpl;
import org.nuxeo.runtime.test.runner.Deploy;
import org.nuxeo.runtime.test.runner.Features;
import org.nuxeo.runtime.test.runner.FeaturesRunner;
import org.nuxeo.runtime.test.runner.LocalDeploy;

import com.google.inject.Inject;

/**
 * Tests the {@link FileSystemItemManager}.
 *
 * @author Antoine Taillefer
 */
@RunWith(FeaturesRunner.class)
@Features({ TransactionalFeature.class, PlatformFeature.class })
@Deploy({ "org.nuxeo.drive.core", "org.nuxeo.ecm.platform.dublincore",
        "org.nuxeo.ecm.platform.query.api",
        "org.nuxeo.ecm.platform.filemanager.core",
        "org.nuxeo.ecm.platform.types.core",
        "org.nuxeo.ecm.webapp.base:OSGI-INF/ecm-types-contrib.xml" })
@LocalDeploy("org.nuxeo.drive.core:OSGI-INF/test-nuxeodrive-types-contrib.xml")
public class TestFileSystemItemManagerService {

    private static final String DEFAULT_FILE_SYSTEM_ITEM_ID_PREFIX = "defaultFileSystemItemFactory/test/";

    @Inject
    protected CoreSession session;

    @Inject
    protected FileSystemItemManager fileSystemItemManagerService;

    @Inject
    protected NuxeoDriveManager nuxeoDriveManager;

    protected Principal principal;

    protected String rootDocFileSystemItemId;

    protected DocumentModel syncRoot1;

    protected DocumentModel syncRoot2;

    protected DocumentModel folder;

    protected DocumentModel file;

    protected DocumentModel note;

    protected DocumentModel custom;

    protected DocumentModel folderishFile;

    protected DocumentModel notAFileSystemItem;

    protected DocumentModel subFolder;

    @Before
    public void createTestDocs() throws Exception {

        principal = session.getPrincipal();
        rootDocFileSystemItemId = DEFAULT_FILE_SYSTEM_ITEM_ID_PREFIX
                + session.getRootDocument().getId();

        // Create and register 2 synchronization roots for Administrator
        syncRoot1 = session.createDocument(session.createDocumentModel("/",
                "syncRoot1", "Folder"));
        syncRoot2 = session.createDocument(session.createDocumentModel("/",
                "syncRoot2", "Folder"));
        nuxeoDriveManager.registerSynchronizationRoot("Administrator",
                syncRoot1, session);
        nuxeoDriveManager.registerSynchronizationRoot("Administrator",
                syncRoot2, session);

        // Folder
        folder = session.createDocumentModel("/", "aFolder", "Folder");
        folder.setPropertyValue("dc:title", "Jack's folder");
        folder = session.createDocument(folder);

        // File
        file = session.createDocumentModel("/aFolder", "aFile", "File");
        Blob blob = new StringBlob("Content of Joe's file.");
        blob.setFilename("Joe.odt");
        file.setPropertyValue("file:content", (Serializable) blob);
        file = session.createDocument(file);

        // Note
        note = session.createDocumentModel("/aFolder", "aNote", "Note");
        note.setPropertyValue("note:note", "Content of Bob's note.");
        note = session.createDocument(note);

        // Custom doc type with the "file" schema
        custom = session.createDocumentModel("/aFolder", "aCustomDoc", "Custom");
        blob = new StringBlob("Content of Bonnie's file.");
        blob.setFilename("Bonnie's file.odt");
        custom.setPropertyValue("file:content", (Serializable) blob);
        custom = session.createDocument(custom);

        // FolderishFile: doc type with the "file" schema and the "Folderish"
        // facet
        folderishFile = session.createDocumentModel("/aFolder",
                "aFolderishFile", "FolderishFile");
        folderishFile.setPropertyValue("dc:title", "Sarah's folderish file");
        folderishFile = session.createDocument(folderishFile);

        // Doc not adaptable as a FileSystemItem (not Folderish nor a
        // BlobHolder)
        notAFileSystemItem = session.createDocumentModel("/aFolder",
                "notAFileSystemItem", "NotSynchronizable");
        notAFileSystemItem = session.createDocument(notAFileSystemItem);

        // Sub folder
        subFolder = session.createDocumentModel("/aFolder", "aSubFolder",
                "Folder");
        subFolder.setPropertyValue("dc:title", "Tony's sub folder");
        subFolder = session.createDocument(subFolder);

        session.save();
    }

    @Test
    public void testReadOperations() throws Exception {

        // ------------------------------------------------------
        // Check #getSession
        // ------------------------------------------------------
        // TODO

        // ------------------------------------------------------
        // Check #getTopLevelChildren
        // ------------------------------------------------------
        List<FileSystemItem> topLevelChildren = fileSystemItemManagerService.getTopLevelChildren(principal);
        assertNotNull(topLevelChildren);
        assertEquals(2, topLevelChildren.size());

        FileSystemItem childFsItem = topLevelChildren.get(0);
        assertTrue(childFsItem instanceof DefaultSyncRootFolderItem);
        assertEquals(
                "defaultSyncRootFolderItemFactory/test/" + syncRoot1.getId(),
                childFsItem.getId());
        assertTrue(childFsItem.getParentId().endsWith(
                "DefaultTopLevelFolderItemFactory/"));
        assertEquals("syncRoot1", childFsItem.getName());

        childFsItem = topLevelChildren.get(1);
        assertTrue(childFsItem instanceof DefaultSyncRootFolderItem);
        assertEquals(
                "defaultSyncRootFolderItemFactory/test/" + syncRoot2.getId(),
                childFsItem.getId());
        assertTrue(childFsItem.getParentId().endsWith(
                "DefaultTopLevelFolderItemFactory/"));
        assertEquals("syncRoot2", childFsItem.getName());

        // ------------------------------------------------------
        // Check #exists
        // ------------------------------------------------------
        // Non existent doc id
        assertFalse(fileSystemItemManagerService.exists(
                DEFAULT_FILE_SYSTEM_ITEM_ID_PREFIX + "nonExistentId", principal));
        // File
        assertTrue(fileSystemItemManagerService.exists(
                DEFAULT_FILE_SYSTEM_ITEM_ID_PREFIX + file.getId(), principal));
        // Not adaptable as a FileSystemItem
        assertFalse(fileSystemItemManagerService.exists(
                DEFAULT_FILE_SYSTEM_ITEM_ID_PREFIX + notAFileSystemItem.getId(),
                principal));
        // Deleted
        custom.followTransition("delete");
        assertFalse(fileSystemItemManagerService.exists(
                DEFAULT_FILE_SYSTEM_ITEM_ID_PREFIX + custom.getId(), principal));

        // ------------------------------------------------------
        // Check #getFileSystemItemById
        // ------------------------------------------------------
        // Folder
        FileSystemItem fsItem = fileSystemItemManagerService.getFileSystemItemById(
                DEFAULT_FILE_SYSTEM_ITEM_ID_PREFIX + folder.getId(), principal);
        assertNotNull(fsItem);
        assertTrue(fsItem instanceof FolderItem);
        assertEquals(DEFAULT_FILE_SYSTEM_ITEM_ID_PREFIX + folder.getId(),
                fsItem.getId());
        assertEquals(rootDocFileSystemItemId, fsItem.getParentId());
        assertEquals("Jack's folder", fsItem.getName());
        assertTrue(fsItem.isFolder());
        assertTrue(fsItem.getCanRename());
        assertTrue(fsItem.getCanDelete());
        assertTrue(((FolderItem) fsItem).getCanCreateChild());
        List<FileSystemItem> children = ((FolderItem) fsItem).getChildren();
        assertNotNull(children);
        assertEquals(4, children.size());

        // File
        fsItem = fileSystemItemManagerService.getFileSystemItemById(
                DEFAULT_FILE_SYSTEM_ITEM_ID_PREFIX + file.getId(), principal);
        assertNotNull(fsItem);
        assertTrue(fsItem instanceof FileItem);
        assertEquals(DEFAULT_FILE_SYSTEM_ITEM_ID_PREFIX + file.getId(),
                fsItem.getId());
        assertEquals(DEFAULT_FILE_SYSTEM_ITEM_ID_PREFIX + folder.getId(),
                fsItem.getParentId());
        assertEquals("Joe.odt", fsItem.getName());
        assertFalse(fsItem.isFolder());
        assertTrue(fsItem.getCanRename());
        assertTrue(fsItem.getCanDelete());
        FileItem fileFsItem = (FileItem) fsItem;
        assertTrue(fileFsItem.getCanUpdate());
        assertEquals(
                "nxbigfile/test/" + file.getId() + "/blobholder:0/Joe.odt",
                fileFsItem.getDownloadURL());
        assertEquals("md5", fileFsItem.getDigestAlgorithm());
        assertEquals(file.getAdapter(BlobHolder.class).getBlob().getDigest(),
                fileFsItem.getDigest());
        Blob fileItemBlob = fileFsItem.getBlob();
        assertEquals("Joe.odt", fileItemBlob.getFilename());
        assertEquals("Content of Joe's file.", fileItemBlob.getString());

        // FolderishFile
        fsItem = fileSystemItemManagerService.getFileSystemItemById(
                DEFAULT_FILE_SYSTEM_ITEM_ID_PREFIX + folderishFile.getId(),
                principal);
        assertNotNull(fsItem);
        assertTrue(fsItem instanceof FolderItem);
        assertEquals(
                DEFAULT_FILE_SYSTEM_ITEM_ID_PREFIX + folderishFile.getId(),
                fsItem.getId());
        assertEquals(DEFAULT_FILE_SYSTEM_ITEM_ID_PREFIX + folder.getId(),
                fsItem.getParentId());
        assertEquals("Sarah's folderish file", fsItem.getName());
        assertTrue(fsItem.isFolder());
        assertTrue(fsItem.getCanRename());
        assertTrue(fsItem.getCanDelete());
        assertTrue(((FolderItem) fsItem).getCanCreateChild());
        assertTrue(((FolderItem) fsItem).getChildren().isEmpty());

        // Not adaptable as a FileSystemItem
        fsItem = fileSystemItemManagerService.getFileSystemItemById(
                DEFAULT_FILE_SYSTEM_ITEM_ID_PREFIX + notAFileSystemItem.getId(),
                principal);
        assertNull(fsItem);

        // Deleted
        assertNull(fileSystemItemManagerService.getFileSystemItemById(
                DEFAULT_FILE_SYSTEM_ITEM_ID_PREFIX + custom.getId(), principal));

        // Sub folder
        fsItem = fileSystemItemManagerService.getFileSystemItemById(
                DEFAULT_FILE_SYSTEM_ITEM_ID_PREFIX + subFolder.getId(),
                principal);
        assertNotNull(fsItem);
        assertTrue(fsItem instanceof FolderItem);
        assertEquals(DEFAULT_FILE_SYSTEM_ITEM_ID_PREFIX + subFolder.getId(),
                fsItem.getId());
        assertEquals(DEFAULT_FILE_SYSTEM_ITEM_ID_PREFIX + folder.getId(),
                fsItem.getParentId());
        assertEquals("Tony's sub folder", fsItem.getName());
        assertTrue(fsItem.isFolder());
        assertTrue(fsItem.getCanRename());
        assertTrue(fsItem.getCanDelete());
        assertTrue(((FolderItem) fsItem).getCanCreateChild());
        assertTrue(((FolderItem) fsItem).getChildren().isEmpty());

        // ------------------------------------------------------
        // Check #getChildren
        // ------------------------------------------------------
        children = fileSystemItemManagerService.getChildren(
                DEFAULT_FILE_SYSTEM_ITEM_ID_PREFIX + folder.getId(), principal);
        assertNotNull(children);
<<<<<<< HEAD
        assertEquals(4, children.size());
        FileSystemItem child = children.get(0);
        assertEquals(DEFAULT_FILE_SYSTEM_ITEM_ID_PREFIX + file.getId(),
                child.getId());
        assertEquals(DEFAULT_FILE_SYSTEM_ITEM_ID_PREFIX + folder.getId(),
                child.getParentId());
        assertEquals("Joe.odt", child.getName());
        assertFalse(child.isFolder());
        child = children.get(1);
        assertEquals(DEFAULT_FILE_SYSTEM_ITEM_ID_PREFIX + note.getId(),
                child.getId());
        assertEquals(DEFAULT_FILE_SYSTEM_ITEM_ID_PREFIX + folder.getId(),
                child.getParentId());
        assertEquals("aNote.txt", child.getName());
        assertFalse(child.isFolder());
        child = children.get(2);
        assertEquals(
                DEFAULT_FILE_SYSTEM_ITEM_ID_PREFIX + folderishFile.getId(),
                child.getId());
        assertEquals(DEFAULT_FILE_SYSTEM_ITEM_ID_PREFIX + folder.getId(),
                child.getParentId());
        assertEquals("Sarah's folderish file", child.getName());
        assertTrue(child.isFolder());
        child = children.get(3);
        assertEquals(DEFAULT_FILE_SYSTEM_ITEM_ID_PREFIX + subFolder.getId(),
                child.getId());
        assertEquals(DEFAULT_FILE_SYSTEM_ITEM_ID_PREFIX + folder.getId(),
                child.getParentId());
        assertEquals("Tony's sub folder", child.getName());
        assertTrue(child.isFolder());
=======
        assertEquals(5, children.size());
        // Don't check children order against MySQL database because of the
        // milliseconds limitation
        boolean ordered = !(DatabaseHelper.DATABASE instanceof DatabaseMySQL);
        checkChildren(children, folder.getId(), file.getId(), note.getId(),
                custom.getId(), folderishFile.getId(), subFolder.getId(),
                ordered);
>>>>>>> dd7c45fe

        children = fileSystemItemManagerService.getChildren(
                DEFAULT_FILE_SYSTEM_ITEM_ID_PREFIX + subFolder.getId(),
                principal);
        assertTrue(children.isEmpty());

        // ------------------------------------------------------
        // Check #canMove
        // ------------------------------------------------------
        // Not allowed to move a file system item to a non FolderItem
        String srcFsItemId = DEFAULT_FILE_SYSTEM_ITEM_ID_PREFIX + note.getId();
        String destFsItemId = DEFAULT_FILE_SYSTEM_ITEM_ID_PREFIX + file.getId();
        assertFalse(fileSystemItemManagerService.canMove(srcFsItemId,
                destFsItemId, principal));

        // Not allowed to move a file system item if no REMOVE permission on the
        // source backing doc
        Principal joePrincipal = new NuxeoPrincipalImpl("joe");
        DocumentModel rootDoc = session.getRootDocument();
        setPermission(rootDoc, "joe", SecurityConstants.READ, true);
        destFsItemId = DEFAULT_FILE_SYSTEM_ITEM_ID_PREFIX + subFolder.getId();
        assertFalse(fileSystemItemManagerService.canMove(srcFsItemId,
                destFsItemId, joePrincipal));

        // Not allowed to move a file system item if no ADD_CHILDREN permission
        // on the destination backing doc
        setPermission(folder, "joe", SecurityConstants.WRITE, true);
        setPermission(subFolder, "joe", SecurityConstants.WRITE, false);
        assertFalse(fileSystemItemManagerService.canMove(srcFsItemId,
                destFsItemId, joePrincipal));

        // OK: REMOVE permission on the source backing doc + REMOVE_CHILDREN
        // permission on its parent + ADD_CHILDREN permission on the destination
        // backing doc
        resetPermissions(subFolder, "joe");
        setPermission(subFolder, "joe", SecurityConstants.WRITE, true);
        assertTrue(fileSystemItemManagerService.canMove(srcFsItemId,
                destFsItemId, joePrincipal));

        // Reset permissions
        resetPermissions(rootDoc, "joe");
        resetPermissions(folder, "joe");
        resetPermissions(subFolder, "joe");
    }

    @Test
    public void testWriteOperations() throws Exception {

        // ------------------------------------------------------
        // Check #createFolder
        // ------------------------------------------------------
        // Not allowed to create a folder in a non FolderItem
        try {
            fileSystemItemManagerService.createFolder(
                    DEFAULT_FILE_SYSTEM_ITEM_ID_PREFIX + file.getId(),
                    "A new folder", principal);
            fail("Folder creation in a non folder item should fail.");
        } catch (ClientException e) {
            assertEquals(
                    String.format(
                            "Cannot create a folder in file system item with id %s because it is not a folder.",
                            DEFAULT_FILE_SYSTEM_ITEM_ID_PREFIX + file.getId()),
                    e.getMessage());
        }

        // Folder creation
        FolderItem newFolderItem = fileSystemItemManagerService.createFolder(
                DEFAULT_FILE_SYSTEM_ITEM_ID_PREFIX + folder.getId(),
                "A new folder", principal);
        assertNotNull(newFolderItem);
        assertEquals(DEFAULT_FILE_SYSTEM_ITEM_ID_PREFIX + folder.getId(),
                newFolderItem.getParentId());
        assertEquals("A new folder", newFolderItem.getName());
        DocumentModelList folderChildren = session.query(String.format(
                "select * from Document where ecm:parentId = '%s' and ecm:primaryType = 'Folder' order by dc:title asc",
                folder.getId()));
        DocumentModel newFolder = folderChildren.get(0);
        assertTrue(newFolder.isFolder());
        assertEquals("A new folder", newFolder.getTitle());

        // Parent folder children check
        assertEquals(
                6,
                fileSystemItemManagerService.getChildren(
                        DEFAULT_FILE_SYSTEM_ITEM_ID_PREFIX + folder.getId(),
                        principal).size());

        // ------------------------------------------------------
        // Check #createFile
        // ------------------------------------------------------
        // File creation
        Blob blob = new StringBlob("Content of a new file.");
        blob.setFilename("New file.odt");
        blob.setMimeType("application/vnd.oasis.opendocument.text");
        FileItem fileItem = fileSystemItemManagerService.createFile(
                newFolderItem.getId(), blob, principal);
        assertNotNull(fileItem);
        assertEquals(newFolderItem.getId(), fileItem.getParentId());
        assertEquals("New file.odt", fileItem.getName());
        folderChildren = session.query(String.format(
                "select * from Document where ecm:parentId = '%s'",
                newFolder.getId()));
        assertEquals(1, folderChildren.size());
        DocumentModel newFile = folderChildren.get(0);
        assertEquals("File", newFile.getType());
        assertEquals("New file.odt", newFile.getTitle());
        assertEquals("/aFolder/A new folder/New file.odt",
                newFile.getPathAsString());
        Blob newFileBlob = (Blob) newFile.getPropertyValue("file:content");
        assertEquals("New file.odt", newFileBlob.getFilename());
        assertEquals("Content of a new file.", newFileBlob.getString());
        assertEquals("nxbigfile/test/" + newFile.getId()
                + "/blobholder:0/New%20file.odt", fileItem.getDownloadURL());
        assertEquals("md5", fileItem.getDigestAlgorithm());
        assertEquals(newFileBlob.getDigest(), fileItem.getDigest());

        // Parent folder children check
        assertEquals(
                1,
                fileSystemItemManagerService.getChildren(newFolderItem.getId(),
                        principal).size());

        // ------------------------------------------------------
        // Check #updateFile
        // ------------------------------------------------------
        String fileItemId = fileItem.getId();
        String fileItemParentId = fileItem.getParentId();
        blob = new StringBlob("Modified content of an existing file.");
        fileItem = fileSystemItemManagerService.updateFile(fileItemId, blob,
                principal);
        assertNotNull(fileItem);
        assertEquals(fileItemId, fileItem.getId());
        assertEquals(fileItemParentId, fileItem.getParentId());
        assertEquals("New file.odt", fileItem.getName());
        folderChildren = session.query(String.format(
                "select * from Document where ecm:parentId = '%s'",
                newFolder.getId()));
        assertEquals(1, folderChildren.size());
        DocumentModel updatedFile = folderChildren.get(0);
        assertEquals("File", updatedFile.getType());
        assertEquals("New file.odt", updatedFile.getTitle());
        assertEquals("/aFolder/A new folder/New file.odt",
                updatedFile.getPathAsString());
        Blob updatedFileBlob = (Blob) updatedFile.getPropertyValue("file:content");
        assertEquals("New file.odt", updatedFileBlob.getFilename());
        assertEquals("Modified content of an existing file.",
                updatedFileBlob.getString());
        assertEquals("nxbigfile/test/" + updatedFile.getId()
                + "/blobholder:0/New%20file.odt", fileItem.getDownloadURL());
        assertEquals("md5", fileItem.getDigestAlgorithm());
        assertEquals(updatedFileBlob.getDigest(), fileItem.getDigest());

        // ------------------------------------------------------
        // Check #delete
        // ------------------------------------------------------
        // File deletion
        fileSystemItemManagerService.delete(DEFAULT_FILE_SYSTEM_ITEM_ID_PREFIX
                + updatedFile.getId(), principal);
        updatedFile = session.getDocument(new IdRef(updatedFile.getId()));
        assertEquals("deleted", updatedFile.getCurrentLifeCycleState());

        // Parent folder children check
        assertTrue(fileSystemItemManagerService.getChildren(
                newFolderItem.getId(), principal).isEmpty());

        // ------------------------------------------------------
        // Check #rename
        // ------------------------------------------------------
        // Folder rename
        String fsItemId = DEFAULT_FILE_SYSTEM_ITEM_ID_PREFIX + folder.getId();
        FileSystemItem fsItem = fileSystemItemManagerService.rename(fsItemId,
                "Jack's folder has a new name", principal);
        assertEquals(fsItemId, fsItem.getId());
        assertEquals(rootDocFileSystemItemId, fsItem.getParentId());
        assertEquals("Jack's folder has a new name", fsItem.getName());
        folder = session.getDocument(folder.getRef());
        assertEquals("Jack's folder has a new name", folder.getTitle());

        // File rename with title != filename
        // => should rename filename but not title
        assertEquals("aFile", file.getTitle());
        assertEquals("Joe.odt",
                ((Blob) file.getPropertyValue("file:content")).getFilename());
        fsItemId = DEFAULT_FILE_SYSTEM_ITEM_ID_PREFIX + file.getId();
        fsItem = fileSystemItemManagerService.rename(fsItemId,
                "File new name.odt", principal);
        assertEquals(fsItemId, fsItem.getId());
        assertEquals(DEFAULT_FILE_SYSTEM_ITEM_ID_PREFIX + folder.getId(),
                fsItem.getParentId());
        assertEquals("File new name.odt", fsItem.getName());
        file = session.getDocument(file.getRef());
        assertEquals("aFile", file.getTitle());
        Blob fileBlob = (Blob) file.getPropertyValue("file:content");
        assertEquals("File new name.odt", fileBlob.getFilename());
        fileItem = (FileItem) fsItem;
        assertEquals("nxbigfile/test/" + file.getId()
                + "/blobholder:0/File%20new%20name.odt",
                fileItem.getDownloadURL());
        assertEquals("md5", fileItem.getDigestAlgorithm());
        assertEquals(fileBlob.getDigest(), fileItem.getDigest());

        // File rename with title == filename
        // => should rename filename and title
        blob = new StringBlob("File for a doc with title == filename.");
        blob.setFilename("Title-filename equality.odt");
        blob.setMimeType("application/vnd.oasis.opendocument.text");
        fileItem = fileSystemItemManagerService.createFile(
                newFolderItem.getId(), blob, principal);
        // Note that the PathSegmentService truncates doc title at 24 characters
        newFile = session.getDocument(new PathRef(
                "/aFolder/A new folder/Title-filename equality."));
        assertEquals("Title-filename equality.odt", newFile.getTitle());
        assertEquals("Title-filename equality.odt",
                ((Blob) newFile.getPropertyValue("file:content")).getFilename());
        fileItem = (FileItem) fileSystemItemManagerService.rename(
                DEFAULT_FILE_SYSTEM_ITEM_ID_PREFIX + newFile.getId(),
                "Renamed title-filename equality.odt", principal);
        assertEquals("Renamed title-filename equality.odt", fileItem.getName());
        newFile = session.getDocument(newFile.getRef());
        assertEquals("Renamed title-filename equality.odt", newFile.getTitle());
        newFileBlob = (Blob) newFile.getPropertyValue("file:content");
        assertEquals("Renamed title-filename equality.odt",
                newFileBlob.getFilename());
        assertEquals("nxbigfile/test/" + newFile.getId()
                + "/blobholder:0/Renamed%20title-filename%20equality.odt",
                fileItem.getDownloadURL());
        assertEquals("md5", fileItem.getDigestAlgorithm());
        assertEquals(newFileBlob.getDigest(), fileItem.getDigest());

        // ------------------------------------------------------
        // Check #move
        // ------------------------------------------------------
        // Not allowed to move a file system item to a non FolderItem
        String srcFsItemId = DEFAULT_FILE_SYSTEM_ITEM_ID_PREFIX + note.getId();
        String destFsItemId = DEFAULT_FILE_SYSTEM_ITEM_ID_PREFIX + file.getId();
        try {
            fileSystemItemManagerService.move(srcFsItemId, destFsItemId,
                    principal);
            fail("Move to a non folder item should fail.");
        } catch (ClientException e) {
            assertEquals(
                    String.format(
                            "Cannot move a file system item to file system item with id %s because it is not a folder.",
                            DEFAULT_FILE_SYSTEM_ITEM_ID_PREFIX + file.getId()),
                    e.getMessage());
        }

        // Move to a FolderItem
        destFsItemId = DEFAULT_FILE_SYSTEM_ITEM_ID_PREFIX + subFolder.getId();
        FileSystemItem movedFsItem = fileSystemItemManagerService.move(
                srcFsItemId, destFsItemId, principal);
        assertEquals(srcFsItemId, movedFsItem.getId());
        assertEquals(destFsItemId, movedFsItem.getParentId());
        assertEquals("aNote.txt", movedFsItem.getName());
        note = session.getDocument(note.getRef());
        assertEquals("/aFolder/aSubFolder/aNote", note.getPathAsString());
        assertEquals("aNote", note.getTitle());
    }

    protected void setPermission(DocumentModel doc, String userName,
            String permission, boolean isGranted) throws ClientException {
        ACP acp = session.getACP(doc.getRef());
        ACL localACL = acp.getOrCreateACL(ACL.LOCAL_ACL);
        localACL.add(new ACE(userName, permission, isGranted));
        session.setACP(doc.getRef(), acp, true);
        session.save();
    }

    protected void resetPermissions(DocumentModel doc, String userName)
            throws ClientException {
        ACP acp = session.getACP(doc.getRef());
        ACL localACL = acp.getOrCreateACL(ACL.LOCAL_ACL);
        Iterator<ACE> localACLIt = localACL.iterator();
        while (localACLIt.hasNext()) {
            ACE ace = localACLIt.next();
            if (userName.equals(ace.getUsername())) {
                localACLIt.remove();
            }
        }
        session.setACP(doc.getRef(), acp, true);
        session.save();
    }

    protected void checkChildren(List<FileSystemItem> folderChildren,
            String folderId, String fileId, String noteId, String customId,
            String folderishFileId, String subFolderId, boolean ordered)
            throws Exception {

        boolean isFileFound = false;
        boolean isNoteFound = false;
        boolean isCustomFound = false;
        boolean isFolderishFileFound = false;
        boolean isSubFolderFound = false;
        int childrenCount = 0;

        for (FileSystemItem fsItem : folderChildren) {
            // Check File
            if (!isFileFound
                    && (DEFAULT_FILE_SYSTEM_ITEM_ID_PREFIX + fileId).equals(fsItem.getId())) {
                if (!ordered || ordered && childrenCount == 0) {
                    assertEquals(DEFAULT_FILE_SYSTEM_ITEM_ID_PREFIX + folderId,
                            fsItem.getParentId());
                    assertEquals("Joe.odt", fsItem.getName());
                    assertFalse(fsItem.isFolder());
                    isFileFound = true;
                    childrenCount++;
                }
            }
            // Check Note
            else if (!isNoteFound
                    && (DEFAULT_FILE_SYSTEM_ITEM_ID_PREFIX + noteId).equals(fsItem.getId())) {
                if (!ordered || ordered && childrenCount == 1) {
                    assertEquals(DEFAULT_FILE_SYSTEM_ITEM_ID_PREFIX + folderId,
                            fsItem.getParentId());
                    assertEquals("aNote.txt", fsItem.getName());
                    assertFalse(fsItem.isFolder());
                    isNoteFound = true;
                    childrenCount++;
                }
            }
            // Check Custom
            else if (!isCustomFound
                    && (DEFAULT_FILE_SYSTEM_ITEM_ID_PREFIX + customId).equals(fsItem.getId())) {
                if (!ordered || ordered && childrenCount == 2) {
                    assertEquals(DEFAULT_FILE_SYSTEM_ITEM_ID_PREFIX + folderId,
                            fsItem.getParentId());
                    assertEquals("Bonnie's file.odt", fsItem.getName());
                    assertFalse(fsItem.isFolder());
                    isCustomFound = true;
                    childrenCount++;
                }
            }
            // Check folderish File
            else if (!isFolderishFileFound
                    && (DEFAULT_FILE_SYSTEM_ITEM_ID_PREFIX + folderishFileId).equals(fsItem.getId())) {
                if (!ordered || ordered && childrenCount == 3) {
                    assertEquals(DEFAULT_FILE_SYSTEM_ITEM_ID_PREFIX + folderId,
                            fsItem.getParentId());
                    assertEquals("Sarah's folderish file", fsItem.getName());
                    assertTrue(fsItem.isFolder());
                    isFolderishFileFound = true;
                    childrenCount++;
                }
            }
            // Check sub-Folder
            else if (!isSubFolderFound
                    && (DEFAULT_FILE_SYSTEM_ITEM_ID_PREFIX + subFolderId).equals(fsItem.getId())) {
                if (!ordered || ordered && childrenCount == 4) {
                    assertEquals(DEFAULT_FILE_SYSTEM_ITEM_ID_PREFIX + folderId,
                            fsItem.getParentId());
                    assertEquals("Tony's sub folder", fsItem.getName());
                    assertTrue(fsItem.isFolder());
                    isSubFolderFound = true;
                    childrenCount++;
                }
            } else {
                fail(String.format(
                        "FileSystemItem %s doesn't match any expected.",
                        fsItem.getId()));
            }
        }
    }

}<|MERGE_RESOLUTION|>--- conflicted
+++ resolved
@@ -320,38 +320,7 @@
         children = fileSystemItemManagerService.getChildren(
                 DEFAULT_FILE_SYSTEM_ITEM_ID_PREFIX + folder.getId(), principal);
         assertNotNull(children);
-<<<<<<< HEAD
-        assertEquals(4, children.size());
-        FileSystemItem child = children.get(0);
-        assertEquals(DEFAULT_FILE_SYSTEM_ITEM_ID_PREFIX + file.getId(),
-                child.getId());
-        assertEquals(DEFAULT_FILE_SYSTEM_ITEM_ID_PREFIX + folder.getId(),
-                child.getParentId());
-        assertEquals("Joe.odt", child.getName());
-        assertFalse(child.isFolder());
-        child = children.get(1);
-        assertEquals(DEFAULT_FILE_SYSTEM_ITEM_ID_PREFIX + note.getId(),
-                child.getId());
-        assertEquals(DEFAULT_FILE_SYSTEM_ITEM_ID_PREFIX + folder.getId(),
-                child.getParentId());
-        assertEquals("aNote.txt", child.getName());
-        assertFalse(child.isFolder());
-        child = children.get(2);
-        assertEquals(
-                DEFAULT_FILE_SYSTEM_ITEM_ID_PREFIX + folderishFile.getId(),
-                child.getId());
-        assertEquals(DEFAULT_FILE_SYSTEM_ITEM_ID_PREFIX + folder.getId(),
-                child.getParentId());
-        assertEquals("Sarah's folderish file", child.getName());
-        assertTrue(child.isFolder());
-        child = children.get(3);
-        assertEquals(DEFAULT_FILE_SYSTEM_ITEM_ID_PREFIX + subFolder.getId(),
-                child.getId());
-        assertEquals(DEFAULT_FILE_SYSTEM_ITEM_ID_PREFIX + folder.getId(),
-                child.getParentId());
-        assertEquals("Tony's sub folder", child.getName());
-        assertTrue(child.isFolder());
-=======
+
         assertEquals(5, children.size());
         // Don't check children order against MySQL database because of the
         // milliseconds limitation
@@ -359,7 +328,6 @@
         checkChildren(children, folder.getId(), file.getId(), note.getId(),
                 custom.getId(), folderishFile.getId(), subFolder.getId(),
                 ordered);
->>>>>>> dd7c45fe
 
         children = fileSystemItemManagerService.getChildren(
                 DEFAULT_FILE_SYSTEM_ITEM_ID_PREFIX + subFolder.getId(),
