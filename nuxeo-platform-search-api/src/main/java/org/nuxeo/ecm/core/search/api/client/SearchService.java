--- conflicted
+++ resolved
@@ -94,13 +94,8 @@
     void setStatus(boolean active);
 
     /**
-<<<<<<< HEAD
-     * Add / update index(es) given an <code>IndexableResources</code> instance.
-     * 
-=======
      * Adds / updates index(es) given an <code>IndexableResources</code>
      * instance.
->>>>>>> ad7835e5
      * <p>
      * The actual resolution in this case will be done search service side.
      *
@@ -346,14 +341,8 @@
     int getNumberOfIndexingThreads();
 
     /**
-<<<<<<< HEAD
-     * return the number of indexing tasks waiting for a slot in the ThreadPool
-     * executor
-     * 
-=======
      * Returns the number of indexing tasks waiting for a slot in the ThreadPool executor.
      *
->>>>>>> ad7835e5
      * @return
      */
     long getIndexingWaitingQueueSize();
