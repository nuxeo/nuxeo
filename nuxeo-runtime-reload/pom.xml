--- conflicted
+++ resolved
@@ -6,11 +6,7 @@
   <parent>
     <groupId>org.nuxeo.runtime</groupId>
     <artifactId>nuxeo-runtime-parent</artifactId>
-<<<<<<< HEAD
-    <version>5.4.0.2-SNAPSHOT</version>
-=======
     <version>5.4.1-SNAPSHOT</version>
->>>>>>> bd4e2123
   </parent>
 
   <artifactId>nuxeo-runtime-reload</artifactId>
