<project xmlns="http://maven.apache.org/POM/4.0.0" xmlns:xsi="http://www.w3.org/2001/XMLSchema-instance"
  xsi:schemaLocation="http://maven.apache.org/POM/4.0.0 http://maven.apache.org/maven-v4_0_0.xsd">
  <modelVersion>4.0.0</modelVersion>
  <parent>
    <groupId>org.nuxeo.ecm.platform</groupId>
    <artifactId>nuxeo-dm-parent</artifactId>
    <version>5.4.0-SNAPSHOT</version>
  </parent>

  <artifactId>nuxeo-platform-ear</artifactId>
  <packaging>pom</packaging>
  <name>Nuxeo EP</name>
  <description>
    Nuxeo Enterprise Platform: The Nuxeo EAR application.
  </description>

  <properties>
    <nuxeo.common.version>5.4.0-SNAPSHOT</nuxeo.common.version>
    <nuxeo.runtime.version>5.4.0-SNAPSHOT</nuxeo.runtime.version>
    <nuxeo.core.version>5.4.0-SNAPSHOT</nuxeo.core.version>
    <nuxeo.theme.version>5.4.0-SNAPSHOT</nuxeo.theme.version>
    <nuxeo.features.version>5.4.0-SNAPSHOT</nuxeo.features.version>
    <nuxeo.webengine.version>5.4.0-SNAPSHOT</nuxeo.webengine.version>
    <nuxeo.services.version>5.4.0-SNAPSHOT</nuxeo.services.version>
    <nuxeo.jsf.version>5.4.0-SNAPSHOT</nuxeo.jsf.version>
    <nuxeo.dm.version>5.4.0-SNAPSHOT</nuxeo.dm.version>
    <nuxeo.addons.version>5.4.0-SNAPSHOT</nuxeo.addons.version>
    <nuxeo.ear.assembly>nuxeo</nuxeo.ear.assembly>
    <nuxeo.ear>${nuxeo.ear.assembly}.ear</nuxeo.ear>
  </properties>

  <dependencies>
    <dependency>
      <groupId>org.nuxeo.common</groupId>
      <artifactId>nuxeo-common</artifactId>
    </dependency>
    <dependency>
      <groupId>org.nuxeo.runtime</groupId>
      <artifactId>nuxeo-runtime</artifactId>
    </dependency>
    <dependency>
      <groupId>org.nuxeo.ecm.core</groupId>
      <artifactId>nuxeo-core-api</artifactId>
    </dependency>
    <dependency>
      <groupId>org.nuxeo.ecm.core</groupId>
      <artifactId>nuxeo-core-facade</artifactId>
    </dependency>
    <dependency>
      <groupId>org.nuxeo.ecm.core</groupId>
      <artifactId>nuxeo-core-query</artifactId>
    </dependency>
    <dependency>
      <groupId>org.nuxeo.ecm.core</groupId>
      <artifactId>nuxeo-core-schema</artifactId>
    </dependency>
    <dependency>
      <groupId>org.nuxeo.ecm.core</groupId>
      <artifactId>nuxeo-core-io</artifactId>
    </dependency>
    <dependency>
      <groupId>org.nuxeo.ecm.core</groupId>
      <artifactId>nuxeo-core-convert-api</artifactId>
    </dependency>
    <dependency>
      <groupId>org.nuxeo.ecm.core</groupId>
      <artifactId>nuxeo-core-convert</artifactId>
    </dependency>
    <dependency>
      <groupId>org.nuxeo.ecm.core</groupId>
      <artifactId>nuxeo-core-persistence</artifactId>
    </dependency>
    <dependency>
      <groupId>org.nuxeo.ecm.core</groupId>
      <artifactId>nuxeo-core-convert-plugins</artifactId>
    </dependency>

    <dependency>
      <groupId>org.nuxeo.ecm.platform</groupId>
      <artifactId>nuxeo-platform</artifactId>
    </dependency>
    <dependency>
      <groupId>org.nuxeo.ecm.platform</groupId>
      <artifactId>nuxeo-platform-actions-core</artifactId>
    </dependency>
    <dependency>
      <groupId>org.nuxeo.ecm.platform</groupId>
      <artifactId>nuxeo-platform-api</artifactId>
    </dependency>
    <dependency>
      <groupId>org.nuxeo.ecm.platform</groupId>
      <artifactId>nuxeo-platform-ws</artifactId>
    </dependency>
    <dependency>
      <groupId>org.nuxeo.ecm.platform</groupId>
      <artifactId>nuxeo-platform-audit-api</artifactId>
    </dependency>
    <dependency>
      <groupId>org.nuxeo.ecm.platform</groupId>
      <artifactId>nuxeo-platform-audit-client</artifactId>
    </dependency>
    <dependency>
      <groupId>org.nuxeo.ecm.platform</groupId>
      <artifactId>nuxeo-platform-audit-core</artifactId>
    </dependency>
    <dependency>
      <groupId>org.nuxeo.ecm.platform</groupId>
      <artifactId>nuxeo-platform-audit-facade</artifactId>
    </dependency>
    <dependency>
      <groupId>org.nuxeo.ecm.platform</groupId>
      <artifactId>nuxeo-platform-commandline-executor</artifactId>
    </dependency>
    <dependency>
      <groupId>org.nuxeo.ecm.platform</groupId>
      <artifactId>nuxeo-platform-comment</artifactId>
    </dependency>
    <dependency>
      <groupId>org.nuxeo.ecm.platform</groupId>
      <artifactId>nuxeo-platform-comment-api</artifactId>
    </dependency>
    <dependency>
      <groupId>org.nuxeo.ecm.platform</groupId>
      <artifactId>nuxeo-platform-comment-core</artifactId>
    </dependency>
    <dependency>
      <groupId>org.nuxeo.ecm.platform</groupId>
      <artifactId>nuxeo-platform-comment-workflow</artifactId>
    </dependency>
    <dependency>
      <groupId>org.nuxeo.ecm.platform</groupId>
      <artifactId>nuxeo-platform-comment-web</artifactId>
    </dependency>
    <dependency>
      <groupId>org.nuxeo.ecm.platform</groupId>
      <artifactId>nuxeo-platform-directory-api</artifactId>
    </dependency>
    <dependency>
      <groupId>org.nuxeo.ecm.platform</groupId>
      <artifactId>nuxeo-platform-directory-core</artifactId>
    </dependency>
    <dependency>
      <groupId>org.nuxeo.ecm.platform</groupId>
      <artifactId>nuxeo-platform-directory-facade</artifactId>
    </dependency>
    <dependency>
      <groupId>org.nuxeo.ecm.platform</groupId>
      <artifactId>nuxeo-platform-directory-types-contrib</artifactId>
    </dependency>
    <dependency>
      <groupId>org.nuxeo.ecm.platform</groupId>
      <artifactId>nuxeo-platform-directory-ldap</artifactId>
    </dependency>
    <dependency>
      <groupId>org.nuxeo.ecm.platform</groupId>
      <artifactId>nuxeo-platform-directory-sql</artifactId>
    </dependency>
    <dependency>
      <groupId>org.nuxeo.ecm.platform</groupId>
      <artifactId>nuxeo-platform-directory-multi</artifactId>
    </dependency>
    <dependency>
      <groupId>org.nuxeo.ecm.platform</groupId>
      <artifactId>nuxeo-platform-forum-api</artifactId>
    </dependency>
    <dependency>
      <groupId>org.nuxeo.ecm.platform</groupId>
      <artifactId>nuxeo-platform-forum</artifactId>
    </dependency>
    <dependency>
      <groupId>org.nuxeo.ecm.platform</groupId>
      <artifactId>nuxeo-platform-forum-core</artifactId>
    </dependency>
    <dependency>
      <groupId>org.nuxeo.ecm.platform</groupId>
      <artifactId>nuxeo-platform-forum-workflow</artifactId>
    </dependency>
    <dependency>
      <groupId>org.nuxeo.ecm.platform</groupId>
      <artifactId>nuxeo-platform-search-api</artifactId>
    </dependency>
    <dependency>
      <groupId>org.nuxeo.ecm.platform</groupId>
      <artifactId>nuxeo-platform-search-core</artifactId>
    </dependency>
    <dependency>
      <groupId>org.nuxeo.ecm.platform</groupId>
      <artifactId>nuxeo-platform-search-backend-core</artifactId>
    </dependency>
    <dependency>
      <groupId>org.nuxeo.ecm.platform</groupId>
      <artifactId>nuxeo-platform-search-facade</artifactId>
    </dependency>
    <dependency>
      <groupId>org.nuxeo.ecm.platform</groupId>
      <artifactId>nuxeo-platform-dublincore</artifactId>
    </dependency>
    <dependency>
      <groupId>org.nuxeo.ecm.platform</groupId>
      <artifactId>nuxeo-platform-filemanager-core</artifactId>
    </dependency>
    <dependency>
      <groupId>org.nuxeo.ecm.platform</groupId>
      <artifactId>nuxeo-platform-filemanager-core-listener</artifactId>
    </dependency>
    <dependency>
      <groupId>org.nuxeo.ecm.platform</groupId>
      <artifactId>nuxeo-platform-filemanager-facade</artifactId>
    </dependency>
    <dependency>
      <groupId>org.nuxeo.ecm.platform</groupId>
      <artifactId>nuxeo-platform-filemanager-api</artifactId>
    </dependency>
    <dependency>
      <groupId>org.nuxeo.ecm.platform</groupId>
      <artifactId>nuxeo-platform-login</artifactId>
    </dependency>
    <dependency>
      <groupId>org.nuxeo.ecm.platform</groupId>
      <artifactId>nuxeo-platform-login-jboss</artifactId>
    </dependency>
    <dependency>
      <groupId>org.nuxeo.ecm.platform</groupId>
      <artifactId>nuxeo-platform-jbpm-api</artifactId>
    </dependency>
    <dependency>
      <groupId>org.nuxeo.ecm.platform</groupId>
      <artifactId>nuxeo-platform-jbpm-core</artifactId>
    </dependency>
    <dependency>
      <groupId>org.nuxeo.ecm.platform</groupId>
      <artifactId>nuxeo-platform-jbpm-facade</artifactId>
    </dependency>
    <dependency>
      <groupId>org.nuxeo.ecm.platform</groupId>
      <artifactId>nuxeo-platform-jbpm-web</artifactId>
    </dependency>
    <dependency>
      <groupId>org.nuxeo.ecm.platform</groupId>
      <artifactId>nuxeo-platform-jbpm-automation</artifactId>
    </dependency>
    <dependency>
      <groupId>org.nuxeo.ecm.platform</groupId>
      <artifactId>nuxeo-platform-auth-web-jboss</artifactId>
    </dependency>
    <dependency>
      <groupId>org.nuxeo.ecm.platform</groupId>
      <artifactId>nuxeo-platform-mimetype-core</artifactId>
    </dependency>
    <dependency>
      <groupId>org.nuxeo.ecm.platform</groupId>
      <artifactId>nuxeo-platform-mimetype-facade</artifactId>
    </dependency>
    <dependency>
      <groupId>org.nuxeo.ecm.platform</groupId>
      <artifactId>nuxeo-platform-mimetype-api</artifactId>
    </dependency>
    <dependency>
      <groupId>org.nuxeo.ecm.platform</groupId>
      <artifactId>nuxeo-platform-notification-core</artifactId>
    </dependency>
    <dependency>
      <groupId>org.nuxeo.ecm.platform</groupId>
      <artifactId>nuxeo-platform-notification-facade</artifactId>
    </dependency>
    <dependency>
      <groupId>org.nuxeo.ecm.platform</groupId>
      <artifactId>nuxeo-platform-notification-web</artifactId>
    </dependency>
    <dependency>
      <groupId>org.nuxeo.ecm.platform</groupId>
      <artifactId>nuxeo-platform-placeful-api</artifactId>
    </dependency>
    <dependency>
      <groupId>org.nuxeo.ecm.platform</groupId>
      <artifactId>nuxeo-platform-placeful-core</artifactId>
    </dependency>
    <dependency>
      <groupId>org.nuxeo.ecm.platform</groupId>
      <artifactId>nuxeo-platform-placeful-facade</artifactId>
    </dependency>
    <dependency>
      <groupId>org.nuxeo.ecm.platform</groupId>
      <artifactId>nuxeo-platform-placeful-theme</artifactId>
    </dependency>
    <dependency>
      <groupId>org.nuxeo.ecm.platform</groupId>
      <artifactId>nuxeo-platform-relations-api</artifactId>
    </dependency>
    <dependency>
      <groupId>org.nuxeo.ecm.platform</groupId>
      <artifactId>nuxeo-platform-relations-default-config</artifactId>
    </dependency>
    <dependency>
      <groupId>org.nuxeo.ecm.platform</groupId>
      <artifactId>nuxeo-platform-relations-core</artifactId>
    </dependency>
    <dependency>
      <groupId>org.nuxeo.ecm.platform</groupId>
      <artifactId>nuxeo-platform-relations-core-listener</artifactId>
    </dependency>
    <dependency>
      <groupId>org.nuxeo.ecm.platform</groupId>
      <artifactId>nuxeo-platform-relations-jena-plugin</artifactId>
    </dependency>
    <dependency>
      <groupId>org.nuxeo.ecm.platform</groupId>
      <artifactId>nuxeo-platform-relations-facade</artifactId>
    </dependency>
    <dependency>
      <groupId>org.nuxeo.ecm.platform</groupId>
      <artifactId>nuxeo-platform-relations-web</artifactId>
    </dependency>
    <dependency>
      <groupId>org.nuxeo.ecm.platform</groupId>
      <artifactId>nuxeo-platform-scheduler-core</artifactId>
    </dependency>
    <dependency>
      <groupId>org.nuxeo.ecm.platform</groupId>
      <artifactId>nuxeo-platform-syndication</artifactId>
    </dependency>
    <dependency>
      <groupId>org.nuxeo.ecm.core</groupId>
      <artifactId>nuxeo-core-convert-api</artifactId>
    </dependency>
    <dependency>
      <groupId>org.nuxeo.ecm.core</groupId>
      <artifactId>nuxeo-core-convert</artifactId>
    </dependency>
    <dependency>
      <groupId>org.nuxeo.ecm.core</groupId>
      <artifactId>nuxeo-core-convert-plugins</artifactId>
    </dependency>
    <dependency>
      <groupId>org.nuxeo.ecm.platform</groupId>
      <artifactId>nuxeo-platform-convert</artifactId>
    </dependency>
    <dependency>
      <groupId>org.nuxeo.ecm.platform</groupId>
      <artifactId>nuxeo-platform-types-api</artifactId>
    </dependency>
    <dependency>
      <groupId>org.nuxeo.ecm.platform</groupId>
      <artifactId>nuxeo-platform-types-core</artifactId>
    </dependency>
    <dependency>
      <groupId>org.nuxeo.ecm.platform</groupId>
      <artifactId>nuxeo-platform-types-facade</artifactId>
    </dependency>
    <dependency>
      <groupId>org.nuxeo.ecm.platform</groupId>
      <artifactId>nuxeo-platform-ui-web</artifactId>
    </dependency>
    <dependency>
      <groupId>org.nuxeo.ecm.platform</groupId>
      <artifactId>nuxeo-platform-ui-web-compat</artifactId>
    </dependency>
    <dependency>
      <groupId>org.nuxeo.ecm.platform</groupId>
      <artifactId>nuxeo-platform-usermanager-api</artifactId>
    </dependency>
    <dependency>
      <groupId>org.nuxeo.ecm.platform</groupId>
      <artifactId>nuxeo-platform-usermanager-facade</artifactId>
    </dependency>
    <dependency>
      <groupId>org.nuxeo.ecm.platform</groupId>
      <artifactId>nuxeo-platform-usermanager-core</artifactId>
    </dependency>
    <dependency>
      <groupId>org.nuxeo.ecm.platform</groupId>
      <artifactId>nuxeo-platform-uidgen-core</artifactId>
    </dependency>
    <dependency>
      <groupId>org.nuxeo.ecm.platform</groupId>
      <artifactId>nuxeo-platform-versioning-api</artifactId>
    </dependency>
    <dependency>
      <groupId>org.nuxeo.ecm.platform</groupId>
      <artifactId>nuxeo-platform-versioning-core</artifactId>
    </dependency>
    <dependency>
      <groupId>org.nuxeo.ecm.platform</groupId>
      <artifactId>nuxeo-platform-default-config</artifactId>
    </dependency>
    <dependency>
      <groupId>org.nuxeo.ecm.platform</groupId>
      <artifactId>nuxeo-platform-webapp</artifactId>
    </dependency>
    <dependency>
      <groupId>org.nuxeo.ecm.platform</groupId>
      <artifactId>nuxeo-platform-webapp-core</artifactId>
    </dependency>
    <dependency>
      <groupId>org.nuxeo.ecm.platform</groupId>
      <artifactId>nuxeo-platform-webapp-types</artifactId>
    </dependency>
    <dependency>
      <groupId>org.nuxeo.runtime</groupId>
      <artifactId>nuxeo-runtime-osgi</artifactId>
    </dependency>
    <dependency>
      <groupId>org.nuxeo.theme</groupId>
      <artifactId>nuxeo-theme-core</artifactId>
    </dependency>
    <dependency>
      <groupId>org.nuxeo.theme</groupId>
      <artifactId>nuxeo-theme-fragments</artifactId>
    </dependency>
    <dependency>
      <groupId>org.nuxeo.theme</groupId>
      <artifactId>nuxeo-theme-html</artifactId>
    </dependency>
    <dependency>
      <groupId>org.nuxeo.ecm.platform</groupId>
      <artifactId>nuxeo-theme-jsf</artifactId>
    </dependency>
    <dependency>
      <groupId>org.nuxeo.ecm.platform</groupId>
      <artifactId>nuxeo-theme-editor</artifactId>
    </dependency>
    <dependency>
      <groupId>org.nuxeo.ecm.platform</groupId>
      <artifactId>nuxeo-platform-publisher-api</artifactId>
    </dependency>
    <dependency>
      <groupId>org.nuxeo.ecm.platform</groupId>
      <artifactId>nuxeo-platform-publisher-core</artifactId>
    </dependency>
    <dependency>
      <groupId>org.nuxeo.ecm.platform</groupId>
      <artifactId>nuxeo-platform-publisher-core-contrib</artifactId>
    </dependency>
    <dependency>
      <groupId>org.nuxeo.ecm.platform</groupId>
      <artifactId>nuxeo-platform-publisher-jbpm</artifactId>
    </dependency>
    <dependency>
      <groupId>org.nuxeo.ecm.platform</groupId>
      <artifactId>nuxeo-platform-publisher-web</artifactId>
    </dependency>
    <dependency>
      <groupId>org.nuxeo.ecm.platform</groupId>
      <artifactId>nuxeo-platform-url-core</artifactId>
    </dependency>
    <dependency>
      <groupId>org.nuxeo.ecm.platform</groupId>
      <artifactId>nuxeo-platform-url-facade</artifactId>
    </dependency>
    <dependency>
      <groupId>org.nuxeo.ecm.platform</groupId>
      <artifactId>nuxeo-platform-url-api</artifactId>
    </dependency>
    <dependency>
      <groupId>org.nuxeo.ecm.platform</groupId>
      <artifactId>nuxeo-platform-content-template-manager</artifactId>
    </dependency>
    <dependency>
      <groupId>org.nuxeo.ecm.platform</groupId>
      <artifactId>nuxeo-platform-forms-layout-api</artifactId>
    </dependency>
    <dependency>
      <groupId>org.nuxeo.ecm.platform</groupId>
      <artifactId>nuxeo-platform-forms-layout-client</artifactId>
    </dependency>
    <dependency>
      <groupId>org.nuxeo.ecm.platform</groupId>
      <artifactId>nuxeo-platform-lang</artifactId>
    </dependency>

    <dependency>
      <groupId>org.nuxeo.ecm.platform</groupId>
      <artifactId>nuxeo-platform-io-api</artifactId>
    </dependency>
    <dependency>
      <groupId>org.nuxeo.ecm.platform</groupId>
      <artifactId>nuxeo-platform-io-core</artifactId>
    </dependency>
    <dependency>
      <groupId>org.nuxeo.ecm.platform</groupId>
      <artifactId>nuxeo-platform-io-facade</artifactId>
    </dependency>
    <dependency>
      <groupId>org.nuxeo.ecm.platform</groupId>
      <artifactId>nuxeo-platform-io-client</artifactId>
    </dependency>
    <dependency>
      <groupId>org.nuxeo.ecm.platform</groupId>
      <artifactId>nuxeo-platform-audit-io</artifactId>
    </dependency>
    <dependency>
      <groupId>org.nuxeo.ecm.platform</groupId>
      <artifactId>nuxeo-platform-relations-io</artifactId>
    </dependency>
    <dependency>
      <groupId>org.nuxeo.ecm.platform</groupId>
      <artifactId>nuxeo-platform-commandline-executor</artifactId>
    </dependency>
    <dependency>
      <groupId>org.nuxeo.ecm.webengine</groupId>
      <artifactId>nuxeo-webengine-core</artifactId>
    </dependency>
    <dependency>
      <groupId>org.nuxeo.ecm.platform</groupId>
      <artifactId>nuxeo-platform-rendering</artifactId>
    </dependency>
    <dependency>
      <groupId>org.nuxeo.ecm.webengine</groupId>
      <artifactId>nuxeo-webengine-admin</artifactId>
    </dependency>
    <dependency>
      <groupId>org.nuxeo.ecm.webengine</groupId>
      <artifactId>nuxeo-theme-webengine</artifactId>
    </dependency>
    <dependency>
      <groupId>org.nuxeo.ecm.platform</groupId>
      <artifactId>nuxeo-platform-htmlsanitizer</artifactId>
    </dependency>

    <dependency>
      <groupId>org.nuxeo.ecm.platform</groupId>
      <artifactId>nuxeo-platform-userworkspace-api</artifactId>
    </dependency>
    <dependency>
      <groupId>org.nuxeo.ecm.platform</groupId>
      <artifactId>nuxeo-platform-userworkspace-core</artifactId>
    </dependency>
    <dependency>
      <groupId>org.nuxeo.ecm.platform</groupId>
      <artifactId>nuxeo-platform-userworkspace-facade</artifactId>
    </dependency>
    <dependency>
      <groupId>org.nuxeo.ecm.platform</groupId>
      <artifactId>nuxeo-platform-userworkspace-web</artifactId>
    </dependency>
    <dependency>
      <groupId>org.nuxeo.ecm.platform</groupId>
      <artifactId>nuxeo-platform-userworkspace-types</artifactId>
    </dependency>

    <dependency>
      <groupId>org.nuxeo.ecm.automation</groupId>
      <artifactId>nuxeo-automation-core</artifactId>
      <version>${nuxeo.features.version}</version>
    </dependency>
    <dependency>
      <groupId>org.nuxeo.ecm.automation</groupId>
      <artifactId>nuxeo-automation-server</artifactId>
      <version>${nuxeo.features.version}</version>
    </dependency>
    <dependency>
      <groupId>org.nuxeo.ecm.automation</groupId>
      <artifactId>nuxeo-automation-jsf</artifactId>
      <version>${nuxeo.features.version}</version>
    </dependency>

    <dependency>
      <groupId>org.nuxeo.ecm.platform</groupId>
      <artifactId>nuxeo-admin-center</artifactId>
      <version>${nuxeo.features.version}</version>
    </dependency>
    <dependency>
      <groupId>org.nuxeo.ecm.platform</groupId>
      <artifactId>nuxeo-connect-update</artifactId>
      <version>${nuxeo.features.version}</version>
    </dependency>
    <dependency>
      <groupId>org.nuxeo.ecm.platform</groupId>
      <artifactId>nuxeo-connect-client-wrapper</artifactId>
      <version>${nuxeo.features.version}</version>
    </dependency>

    <!-- Language extension addon -->
    <dependency>
      <groupId>org.nuxeo</groupId>
      <artifactId>nuxeo-platform-lang-ext</artifactId>
      <version>${nuxeo.addons.version}</version>
    </dependency>

    <dependency>
      <groupId>postgresql</groupId>
      <artifactId>postgresql</artifactId>
    </dependency>
  </dependencies>

  <profiles>
    <profile>
      <!-- Visible Storage Content -->
      <id>vcs-profile</id>
      <activation>
        <activeByDefault>true</activeByDefault>
      </activation>
      <dependencies>
        <dependency>
          <groupId>org.nuxeo.ecm.core</groupId>
          <artifactId>nuxeo-core-storage-sql</artifactId>
        </dependency>
        <dependency>
          <groupId>org.nuxeo.ecm.core</groupId>
          <artifactId>nuxeo-core-storage-sql-ra</artifactId>
          <type>rar</type>
        </dependency>
      </dependencies>
    </profile>
  </profiles>

  <build>
    <plugins>
      <!-- Required for the "jboss-sar" type resolution -->
      <plugin>
        <groupId>org.codehaus.mojo</groupId>
        <artifactId>jboss-packaging-maven-plugin</artifactId>
        <extensions>true</extensions>
      </plugin>
      <!-- TODO NXP-5459 - use nuxeo-distribution-tools instead -->
      <plugin>
        <groupId>org.apache.maven.plugins</groupId>
        <artifactId>maven-nuxeo-plugin</artifactId>
        <extensions>false</extensions>
        <executions>
          <execution>
            <id>assemble-ear</id>
            <phase>package</phase>
            <goals>
              <goal>assembly</goal>
            </goals>
            <configuration>
              <runPreprocessor>false</runPreprocessor>
              <format>directory,zip</format>
              <outputDirectory>target</outputDirectory>
              <targetFile>${nuxeo.ear}</targetFile>
              <descriptor>
                ${basedir}/src/main/assemble/${nuxeo.ear.assembly}.xml
              </descriptor>
            </configuration>
          </execution>
          <execution>
            <id>attach-app</id>
            <phase>package</phase>
            <goals>
              <goal>attach</goal>
            </goals>
            <configuration>
              <file>${build.directory}/${nuxeo.ear}.zip</file>
              <type>zip</type>
            </configuration>
          </execution>
        </executions>
      </plugin>
<<<<<<< HEAD
      <!-- copy nuxeo libraries that must go into $JBOSS/server/default/lib/ -->
      <plugin>
        <groupId>org.apache.maven.plugins</groupId>
        <artifactId>maven-dependency-plugin</artifactId>
        <configuration>
          <outputDirectory>${jboss.lib}</outputDirectory>
          <artifactItems>
            <artifactItem>
              <groupId>org.nuxeo.common</groupId>
              <artifactId>nuxeo-common</artifactId>
              <version>${nuxeo.common.version}</version>
              <overWrite>true</overWrite>
            </artifactItem>
            <artifactItem>
              <groupId>org.nuxeo.runtime</groupId>
              <artifactId>nuxeo-runtime-deploy</artifactId>
              <version>${nuxeo.runtime.version}</version>
              <overWrite>true</overWrite>
            </artifactItem>
            <artifactItem>
              <groupId>org.nuxeo.runtime</groupId>
              <artifactId>nuxeo-runtime-launcher</artifactId>
              <version>${nuxeo.runtime.version}</version>
              <overWrite>true</overWrite>
            </artifactItem>
            <artifactItem>
              <groupId>org.nuxeo.ecm.core</groupId>
              <artifactId>nuxeo-core-storage-sql-extensions</artifactId>
              <version>${nuxeo.core.version}</version>
              <overWrite>true</overWrite>
            </artifactItem>
            <artifactItem>
              <groupId>com.h2database</groupId>
              <artifactId>h2</artifactId>
            </artifactItem>
            <artifactItem>
              <groupId>org.apache.derby</groupId>
              <artifactId>derby</artifactId>
            </artifactItem>
            <artifactItem>
              <groupId>org.apache.lucene</groupId>
              <artifactId>lucene-core</artifactId>
            </artifactItem>
          </artifactItems>
        </configuration>
        <executions>
          <execution>
            <id>copy-installed</id>
            <phase>package</phase>
            <goals>
              <goal>copy</goal>
            </goals>
            <configuration>
              <outputDirectory>${project.build.directory}/lib</outputDirectory>
            </configuration>
          </execution>
          <execution>
            <id>copy-jdbc-drivers</id>
            <phase>package</phase>
            <goals>
              <goal>copy</goal>
            </goals>
            <configuration>
              <outputDirectory>
                ${project.build.directory}/thirdparty-jdbc-lib
              </outputDirectory>
              <artifactItems>
                <artifactItem>
                  <groupId>postgresql</groupId>
                  <artifactId>postgresql</artifactId>
                  <version>8.3-604.jdbc3</version>
                </artifactItem>
                <artifactItem>
                  <groupId>postgresql</groupId>
                  <artifactId>postgresql</artifactId>
                  <version>8.2-507.jdbc3</version>
                </artifactItem>
                <artifactItem>
                  <groupId>mysql</groupId>
                  <artifactId>mysql-connector-java</artifactId>
                  <version>5.1.6</version>
                </artifactItem>
                <artifactItem>
                  <groupId>org.apache.derby</groupId>
                  <artifactId>derby</artifactId>
                  <version>10.5.3.0_1</version>
                </artifactItem>
              </artifactItems>
            </configuration>
          </execution>
        </executions>
      </plugin>
=======
>>>>>>> 58b91d60
    </plugins>
  </build>

  <scm>
    <connection>scm:hg:http://hg.nuxeo.org/nuxeo/nuxeo-distribution</connection>
    <developerConnection>
      scm:hg:https://hg.nuxeo.org/nuxeo/nuxeo-distribution
    </developerConnection>
    <url>http://hg.nuxeo.org/nuxeo/nuxeo-distribution</url>
  </scm>

  <repositories>
    <repository>
      <id>public</id>
      <url>http://maven.nuxeo.org/public</url>
      <releases>
        <enabled>true</enabled>
      </releases>
      <snapshots>
        <enabled>false</enabled>
      </snapshots>
    </repository>
    <repository>
      <id>public-snapshot</id>
      <url>http://maven.nuxeo.org/public-snapshot</url>
      <releases>
        <enabled>false</enabled>
      </releases>
      <snapshots>
        <enabled>true</enabled>
      </snapshots>
    </repository>
  </repositories>

  <pluginRepositories>
    <pluginRepository>
      <id>public</id>
      <url>http://maven.nuxeo.org/public</url>
      <name>Nuxeo virtual release repository</name>
      <releases>
        <enabled>true</enabled>
      </releases>
      <snapshots>
        <enabled>false</enabled>
      </snapshots>
    </pluginRepository>
    <pluginRepository>
      <id>public-snapshot</id>
      <url>http://maven.nuxeo.org/public-snapshot</url>
      <name>Nuxeo virtual snapshot repository</name>
      <releases>
        <enabled>false</enabled>
      </releases>
      <snapshots>
        <enabled>true</enabled>
      </snapshots>
    </pluginRepository>
  </pluginRepositories>
</project><|MERGE_RESOLUTION|>--- conflicted
+++ resolved
@@ -647,101 +647,6 @@
           </execution>
         </executions>
       </plugin>
-<<<<<<< HEAD
-      <!-- copy nuxeo libraries that must go into $JBOSS/server/default/lib/ -->
-      <plugin>
-        <groupId>org.apache.maven.plugins</groupId>
-        <artifactId>maven-dependency-plugin</artifactId>
-        <configuration>
-          <outputDirectory>${jboss.lib}</outputDirectory>
-          <artifactItems>
-            <artifactItem>
-              <groupId>org.nuxeo.common</groupId>
-              <artifactId>nuxeo-common</artifactId>
-              <version>${nuxeo.common.version}</version>
-              <overWrite>true</overWrite>
-            </artifactItem>
-            <artifactItem>
-              <groupId>org.nuxeo.runtime</groupId>
-              <artifactId>nuxeo-runtime-deploy</artifactId>
-              <version>${nuxeo.runtime.version}</version>
-              <overWrite>true</overWrite>
-            </artifactItem>
-            <artifactItem>
-              <groupId>org.nuxeo.runtime</groupId>
-              <artifactId>nuxeo-runtime-launcher</artifactId>
-              <version>${nuxeo.runtime.version}</version>
-              <overWrite>true</overWrite>
-            </artifactItem>
-            <artifactItem>
-              <groupId>org.nuxeo.ecm.core</groupId>
-              <artifactId>nuxeo-core-storage-sql-extensions</artifactId>
-              <version>${nuxeo.core.version}</version>
-              <overWrite>true</overWrite>
-            </artifactItem>
-            <artifactItem>
-              <groupId>com.h2database</groupId>
-              <artifactId>h2</artifactId>
-            </artifactItem>
-            <artifactItem>
-              <groupId>org.apache.derby</groupId>
-              <artifactId>derby</artifactId>
-            </artifactItem>
-            <artifactItem>
-              <groupId>org.apache.lucene</groupId>
-              <artifactId>lucene-core</artifactId>
-            </artifactItem>
-          </artifactItems>
-        </configuration>
-        <executions>
-          <execution>
-            <id>copy-installed</id>
-            <phase>package</phase>
-            <goals>
-              <goal>copy</goal>
-            </goals>
-            <configuration>
-              <outputDirectory>${project.build.directory}/lib</outputDirectory>
-            </configuration>
-          </execution>
-          <execution>
-            <id>copy-jdbc-drivers</id>
-            <phase>package</phase>
-            <goals>
-              <goal>copy</goal>
-            </goals>
-            <configuration>
-              <outputDirectory>
-                ${project.build.directory}/thirdparty-jdbc-lib
-              </outputDirectory>
-              <artifactItems>
-                <artifactItem>
-                  <groupId>postgresql</groupId>
-                  <artifactId>postgresql</artifactId>
-                  <version>8.3-604.jdbc3</version>
-                </artifactItem>
-                <artifactItem>
-                  <groupId>postgresql</groupId>
-                  <artifactId>postgresql</artifactId>
-                  <version>8.2-507.jdbc3</version>
-                </artifactItem>
-                <artifactItem>
-                  <groupId>mysql</groupId>
-                  <artifactId>mysql-connector-java</artifactId>
-                  <version>5.1.6</version>
-                </artifactItem>
-                <artifactItem>
-                  <groupId>org.apache.derby</groupId>
-                  <artifactId>derby</artifactId>
-                  <version>10.5.3.0_1</version>
-                </artifactItem>
-              </artifactItems>
-            </configuration>
-          </execution>
-        </executions>
-      </plugin>
-=======
->>>>>>> 58b91d60
     </plugins>
   </build>
 
