--- conflicted
+++ resolved
@@ -46,17 +46,10 @@
 
     @XNode("@superType")
     void setSuperType(String superType) { this.superType = superType; }
-<<<<<<< HEAD
-    
+
     @XNode(value="targetType")
     public String targetType = ResourceType.ROOT_TYPE_NAME;
-    
-=======
 
-    @XNodeList(value="targetType", type=String[].class, componentType=String.class, nullByDefault=true)
-    public String[] targetTypes;
-
->>>>>>> 337fd778
     @XNodeList(value="facet", type=String[].class, componentType=String.class, nullByDefault=true)
     public String[] facets;
 
@@ -77,15 +70,10 @@
         if (facets != null && facets.length > 0) {
             this.facets = facets;
         }
-<<<<<<< HEAD
         if (targetType == null || targetType.equals("*")) {
             this.targetType = ResourceType.ROOT_TYPE_NAME;
         } else {
             this.targetType = targetType;
-=======
-        if (types != null && types.length > 0) {
-            this.targetTypes = types;
->>>>>>> 337fd778
         }
     }
 
