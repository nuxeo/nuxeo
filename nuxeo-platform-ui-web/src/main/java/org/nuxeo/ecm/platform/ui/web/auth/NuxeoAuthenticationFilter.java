/*
 * (C) Copyright 2006-2008 Nuxeo SAS (http://nuxeo.com/) and contributors.
 *
 * All rights reserved. This program and the accompanying materials
 * are made available under the terms of the GNU Lesser General Public License
 * (LGPL) version 2.1 which accompanies this distribution, and is available at
 * http://www.gnu.org/licenses/lgpl.html
 *
 * This library is distributed in the hope that it will be useful,
 * but WITHOUT ANY WARRANTY; without even the implied warranty of
 * MERCHANTABILITY or FITNESS FOR A PARTICULAR PURPOSE. See the GNU
 * Lesser General Public License for more details.
 *
 * Contributors:
 *     Thierry Delprat
 *     Bogdan Stefanescu
 *     Anahide Tchertchian
 *     Florent Guillaume
 */

package org.nuxeo.ecm.platform.ui.web.auth;

import java.io.IOException;
import java.io.Serializable;
import java.security.Principal;
import java.util.ArrayList;
import java.util.HashMap;
import java.util.List;
import java.util.Map;

import javax.security.auth.callback.CallbackHandler;
import javax.security.auth.login.LoginContext;
import javax.security.auth.login.LoginException;
import javax.servlet.Filter;
import javax.servlet.FilterChain;
import javax.servlet.FilterConfig;
import javax.servlet.ServletException;
import javax.servlet.ServletRequest;
import javax.servlet.ServletResponse;
import javax.servlet.http.HttpServletRequest;
import javax.servlet.http.HttpServletResponse;
import javax.servlet.http.HttpSession;

import org.apache.commons.logging.Log;
import org.apache.commons.logging.LogFactory;
import org.jboss.seam.Seam;
import org.jboss.seam.contexts.ContextAdaptor;
import org.jboss.seam.contexts.Lifecycle;
import org.jboss.seam.core.Manager;
import org.nuxeo.ecm.core.api.DocumentModel;
import org.nuxeo.ecm.core.api.NuxeoPrincipal;
import org.nuxeo.ecm.core.api.event.CoreEvent;
import org.nuxeo.ecm.core.api.event.impl.CoreEventImpl;
import org.nuxeo.ecm.platform.api.login.UserIdentificationInfo;
import org.nuxeo.ecm.platform.events.api.DocumentMessage;
import org.nuxeo.ecm.platform.events.api.DocumentMessageProducer;
import org.nuxeo.ecm.platform.events.api.impl.DocumentMessageImpl;
import org.nuxeo.ecm.platform.ui.web.auth.interfaces.NuxeoAuthenticationPlugin;
import org.nuxeo.ecm.platform.ui.web.auth.interfaces.NuxeoAuthenticationPluginLogoutExtension;
import org.nuxeo.ecm.platform.ui.web.auth.service.AuthenticationPluginDescriptor;
import org.nuxeo.ecm.platform.ui.web.auth.service.PluggableAuthenticationService;
import org.nuxeo.ecm.platform.ui.web.rest.FancyURLRequestWrapper;
import org.nuxeo.ecm.platform.ui.web.rest.api.URLPolicyService;
import org.nuxeo.ecm.platform.ui.web.util.BaseURL;
import org.nuxeo.runtime.api.Framework;

/**
 * Servlet filter handling Nuxeo authentication (JAAS + EJB).
 * <p>
 * Also handles logout.
 *
 * @author Thierry Delprat
 * @author Bogdan Stefanescu
 * @author Anahide Tchertchian
 * @author Florent Guillaume
 */
public class NuxeoAuthenticationFilter implements Filter {

    // protected static final String EJB_LOGIN_DOMAIN = "nuxeo-system-login";

    protected static final String LOGIN_DOMAIN = "nuxeo-ecm-web";

    public static final String START_PAGE_SAVE_KEY = "Nuxeo5_Start_Page";

    public static final String DEFAULT_START_PAGE = "nxstartup.faces";

    protected static final String LOGIN_JMS_CATEGORY = "NuxeoAuthentication";

    private static final Log log = LogFactory.getLog(NuxeoAuthenticationFilter.class);

    protected final boolean avoidReauthenticate = true;

    protected PluggableAuthenticationService service;

    protected List<String> unAuthenticatedURLPrefix;

    protected static List<String> validStartURLs;

    public void destroy() {
    }

    protected static boolean sendAuthenticationEvent(
            UserIdentificationInfo userInfo, String eventId, String comment) {

        LoginContext loginContext = null;
        try {
            try {
                loginContext = Framework.login();
            } catch (LoginException e) {
                log.error("Unable to log in in order to log Login event" +
                        e.getMessage());
                return false;
            }

            DocumentMessageProducer producer;
            try {
                producer = Framework.getService(DocumentMessageProducer.class);
            } catch (Exception e) {
                log.error("Unable to get JMS message producer: " +
                        e.getMessage());
                return false;
            }

            // XXX : Catch all errors to be sure to logout

            Map<String, Serializable> props = new HashMap<String, Serializable>();
            DocumentModel dm = new DocumentMessageImpl();

            props.put("AuthenticationPlugin", userInfo.getAuthPluginName());
            props.put("LoginPlugin", userInfo.getLoginPluginName());

            Principal systemPrincipal = (Principal) loginContext.getSubject().getPrincipals().toArray()[0];

            CoreEvent event = new CoreEventImpl(eventId, dm, props,
                    systemPrincipal, LOGIN_JMS_CATEGORY, comment);

            DocumentMessage msg = new DocumentMessageImpl(dm, event);

            producer.produce(msg);

            return true;
        } finally {
            if (loginContext != null) {
                try {
                    loginContext.logout();
                } catch (LoginException e) {
                    log.error("Unable to logout: " + e.getMessage());
                }
            }
        }
    }

    protected boolean logAuthenticationAttempt(UserIdentificationInfo userInfo,
            boolean success) {

        String userName = userInfo.getUserName();
        if (userName == null || userName.length() == 0) {
            userName = userInfo.getToken();
        }

        String eventId;
        String comment;
        if (success) {
            eventId = "loginSuccess";
            comment = userName + " successfully logged in using " +
                    userInfo.getAuthPluginName() + "Authentication";
        } else {
            eventId = "loginFailed";
            comment = userName + " failed to authenticate using " +
                    userInfo.getAuthPluginName() + "Authentication";
        }

        return sendAuthenticationEvent(userInfo, eventId, comment);
    }

    protected boolean logLogout(UserIdentificationInfo userInfo) {
        String userName = userInfo.getUserName();
        if (userName == null || userName.length() == 0) {
            userName = userInfo.getToken();
        }

        String eventId = "logout";
        String comment = userName + " logged out";

        return sendAuthenticationEvent(userInfo, eventId, comment);
    }

    protected Principal doAuthenticate(
            CachableUserIdentificationInfo cachableUserIdent,
            HttpServletRequest httpRequest) {

        LoginContext loginContext;
        try {
            // handler = new
            // JbossSecurityPropagationCallbackHandler(cachableUserIdent.getUserInfo());
            // handler = new
            // UserIdentificationInfoCallbackHandler(cachableUserIdent.getUserInfo());
            //CallbackHandler handler = new JBossUserIdentificationInfoCallbackHandler(
            //        cachableUserIdent.getUserInfo());

            CallbackHandler handler = service.getCallbackHandler(cachableUserIdent.getUserInfo());

            loginContext = new LoginContext(LOGIN_DOMAIN, handler);
            loginContext.login();

            Principal principal = (Principal) loginContext.getSubject().getPrincipals().toArray()[0];
            cachableUserIdent.setPrincipal(principal);
            cachableUserIdent.setAlreadyAuthenticated(Boolean.TRUE);
            // re-set the userName since for some SSO based on token,
            // the userName is not known before login is completed
            cachableUserIdent.getUserInfo().setUserName(principal.getName());

            logAuthenticationAttempt(cachableUserIdent.getUserInfo(), true);
        } catch (LoginException e) {
            // TODO Auto-generated catch block
            logAuthenticationAttempt(cachableUserIdent.getUserInfo(), false);
            return null;
        }

        // store login context for the time of the request
        httpRequest.setAttribute(NXAuthContants.LOGINCONTEXT_KEY, loginContext);

        // store user ident
        cachableUserIdent.setLoginContext(loginContext);
        boolean createSession = needSessionSaving(cachableUserIdent.getUserInfo());
        HttpSession session = httpRequest.getSession(createSession);
        if (session != null) {
            session.setAttribute(NXAuthContants.USERIDENT_KEY,
                    cachableUserIdent);
        }

        return cachableUserIdent.getPrincipal();
    }

    private boolean switchUser(ServletRequest request,
            ServletResponse response, FilterChain chain) throws IOException,
            ServletException {
        HttpServletRequest httpRequest = (HttpServletRequest) request;

        String deputyLogin = (String) httpRequest.getAttribute(NXAuthContants.SWITCH_USER_KEY);

        if (deputyLogin == null) {
            return false;
        }

        CachableUserIdentificationInfo cachableUserIdent = retrieveIdentityFromCache(httpRequest);
        String originatingUser = cachableUserIdent.getUserInfo().getUserName();
        try {
            cachableUserIdent.getLoginContext().logout();
        } catch (LoginException e1) {
            log.error("Error while logout from main identity :" +
                    e1.getMessage());
        }

        // destroy session
        // because of Seam Phase Listener we can't use Seam.invalidateSession()
        // because the session would be invalidated at the end of the request !
        HttpSession session = httpRequest.getSession(false);
        if (session != null) {
            Manager.instance().endConversation(true);
            Manager.instance().endRequest(ContextAdaptor.getSession(session));
            Lifecycle.endRequest(session);
            Lifecycle.setServletRequest(null);
            Lifecycle.setPhaseId(null);

            session = httpRequest.getSession(false);
            if (session != null) {
                session.invalidate();
            }
        }
        // create new one
        session = httpRequest.getSession(true);

        CachableUserIdentificationInfo newCachableUserIdent = new CachableUserIdentificationInfo(
                deputyLogin, deputyLogin);

        newCachableUserIdent.getUserInfo().setLoginPluginName("Trusting_LM");
        newCachableUserIdent.getUserInfo().setAuthPluginName(
                cachableUserIdent.getUserInfo().getAuthPluginName());

        Principal principal = doAuthenticate(newCachableUserIdent, httpRequest);
        if (principal != null) {

            NuxeoPrincipal nxUser = (NuxeoPrincipal) principal;
            nxUser.setOriginatingUser(originatingUser);
            propagateUserIdentificationInformation(cachableUserIdent);
        }

        // reinit Seam so the afterResponseComplete does not crash
        Lifecycle.beginRequest(session.getServletContext(), session,
                httpRequest);

        // flag redirect to not be catched by URLPolicy
        request.setAttribute(URLPolicyService.DISABLE_REDIRECT_REQUEST_KEY,
                Boolean.TRUE);
        String baseURL = BaseURL.getBaseURL(request);
        ((HttpServletResponse) response).sendRedirect(baseURL +
                DEFAULT_START_PAGE);

        return true;
    }

    public void doFilter(ServletRequest request, ServletResponse response,
            FilterChain chain) throws IOException, ServletException {

        String tokenPage = getRequestedPage(request);
        if (tokenPage.equals(NXAuthContants.SWITCH_USER_PAGE)) {
            boolean result = switchUser(request, response, chain);
            if (result) {
                return;
            }
        }

        if (request instanceof NuxeoSecuredRequestWrapper) {
            log.debug("ReEntering Nuxeo Authentication Filter ... exiting directly");
            chain.doFilter(request, response);
            return;
        } else if (request instanceof FancyURLRequestWrapper) {
            log.debug("ReEntering Nuxeo Authentication Filter after URL rewrite ... exiting directly");
            chain.doFilter(request, response);
            return;
        } else {
            log.debug("Entering Nuxeo Authentication Filter");
        }

        if (avoidReauthenticate) {
            log.debug("Principal cache is activated");
        } else {
            log.debug("Principal cache is NOT activated");
        }

        String targetPageURL = null;
        CachableUserIdentificationInfo cachableUserIdent = null;
        HttpServletRequest httpRequest = (HttpServletRequest) request;
        HttpServletResponse httpResponse = (HttpServletResponse) response;
        Principal principal = httpRequest.getUserPrincipal();

        if (principal == null) {
            log.debug("Principal not found inside Request via getUserPrincipal");
            // need to authenticate !

            // retrieve user & password
            if (avoidReauthenticate) {
                log.debug("Try getting authentication from cache");
                cachableUserIdent = retrieveIdentityFromCache(httpRequest);
            }

            if (cachableUserIdent == null ||
                    cachableUserIdent.getUserInfo() == null) {
                UserIdentificationInfo userIdent = handleRetrieveIdentity(
                        httpRequest, httpResponse);
                if ((userIdent == null || !userIdent.containsValidIdentity()) &&
                        !bypassAuth(httpRequest)) {
                    boolean res = handleLoginPrompt(httpRequest, httpResponse);
                    if (res) {
                        return;
                    }
                } else {
                    // restore saved Starting page
                    targetPageURL = getSavedRequestedURL(httpRequest);
                }

                if (userIdent != null && userIdent.containsValidIdentity()) {
                    // do the authentication
                    cachableUserIdent = new CachableUserIdentificationInfo(
                            userIdent);
                    principal = doAuthenticate(cachableUserIdent, httpRequest);
                    if (principal != null) {
                        // Do the propagation too ????
                        propagateUserIdentificationInformation(cachableUserIdent);
                        // setPrincipalToSession(httpRequest, principal);
                    } else {

                        httpRequest.setAttribute(NXAuthContants.LOGIN_ERROR,
                                "authentication.failed");
                        boolean res = handleLoginPrompt(httpRequest,
                                httpResponse);
                        if (res) {
                            return;
                        }
                    }

                }
            } else {
                log.debug("userIdent found in cache, get the Principal from it without reloggin");

                String requestedPage = getRequestedPage(httpRequest);
                if (requestedPage.equals(NXAuthContants.LOGOUT_PAGE)) {
                    boolean redirected = handleLogout(request, response,
                            cachableUserIdent);
                    if (redirected) {
                        return;
                    }
                }

                principal = cachableUserIdent.getPrincipal();
                log.debug("Principal = " + principal.getName());
                propagateUserIdentificationInformation(cachableUserIdent);
            }
        }

        if (principal != null) {
            if (targetPageURL != null) {
                // forward to target page
                String baseURL = BaseURL.getBaseURL(httpRequest);

                // httpRequest.getRequestDispatcher(targetPageURL).forward(new
                // NuxeoSecuredRequestWrapper(httpRequest, principal),
                // response);
                httpResponse.sendRedirect(baseURL + targetPageURL);
                return;
            } else {
                // simply continue request
                chain.doFilter(new NuxeoSecuredRequestWrapper(httpRequest,
                        principal), response);
            }
        } else {
            chain.doFilter(request, response);
        }

        if (!avoidReauthenticate) {
            // destroy login context
            log.debug("Log out");
            LoginContext lc = (LoginContext) httpRequest.getAttribute("LoginContext");
            if (lc != null) {
                try {
                    lc.logout();
                } catch (LoginException e) {
                    // TODO Auto-generated catch block
                    e.printStackTrace();
                }
            }
        }
        log.debug("Exit Nuxeo Authentication filter");
    }

    protected static CachableUserIdentificationInfo retrieveIdentityFromCache(
            HttpServletRequest httpRequest) {

        HttpSession session = httpRequest.getSession(false);
        if (session != null) {
            CachableUserIdentificationInfo cachableUserInfo = (CachableUserIdentificationInfo) session.getAttribute(NXAuthContants.USERIDENT_KEY);
            if (cachableUserInfo != null) {
                return cachableUserInfo;
            }
        }

        return null;
    }

    public void init(FilterConfig config) throws ServletException {

        service = (PluggableAuthenticationService) Framework.getRuntime().getComponent(
                PluggableAuthenticationService.NAME);
        if (service == null) {
            log.error("Unable to get Service " +
                    PluggableAuthenticationService.NAME);
            throw new ServletException(
                    "Can't initialize Nuxeo Pluggable Authentication Service");
        }

        // gather unAuthenticated URLs
        unAuthenticatedURLPrefix = new ArrayList<String>();
        for (String pluginName : service.getAuthChain()) {
            NuxeoAuthenticationPlugin plugin = service.getPlugin(pluginName);
            List<String> prefix = plugin.getUnAuthenticatedURLPrefix();
            if (prefix != null && !prefix.isEmpty()) {
                unAuthenticatedURLPrefix.addAll(prefix);
            }
        }
        validStartURLs = service.getStartURLPatterns();
    }

    /**
     * Save requested URL before redirecting to login form.
     *
     * Returns true if target url is a valid startup page.
     */
    public static boolean saveRequestedURLBeforeRedirect(
            HttpServletRequest httpRequest, HttpServletResponse httpResponse) {

        HttpSession session;
        if (httpResponse.isCommitted()) {
            session = httpRequest.getSession(false);
        } else {
            session = httpRequest.getSession(true);
        }

        if (session == null) {
            return false;
        }

        String completeURI = httpRequest.getRequestURI();
        String qs = httpRequest.getQueryString();
        String context = httpRequest.getContextPath() + '/';
        String requestPage = completeURI.substring(context.length());
        if (qs != null && qs.length() > 0) {
            // remove conversationId if present
            if (qs.contains("conversationId")) {
                qs = qs.replace("conversationId", "old_conversationId");
            }
            requestPage = requestPage + '?' + qs;
        }

        // avoid redirect if not usefull
        if (requestPage.equals(DEFAULT_START_PAGE)) {
            return true;
        }

        if (isStartPageValid(requestPage)) {
            session.setAttribute(START_PAGE_SAVE_KEY, requestPage);
            return true;
        }

        return false;
    }

    protected static String getSavedRequestedURL(HttpServletRequest httpRequest) {
        HttpSession session = httpRequest.getSession(false);
        if (session == null) {
            return null;
        }
        String requestedPage = (String) session.getAttribute(START_PAGE_SAVE_KEY);
        if (requestedPage == null) {
            return null;
        }

        // clean up session
        session.removeAttribute(START_PAGE_SAVE_KEY);

        return requestedPage;
    }

    protected static boolean isStartPageValid(String startPage) {
        for (String prefix : validStartURLs) {
            if (startPage.startsWith(prefix)) {
                return true;
            }
        }
        return false;
    }

    protected boolean handleLogout(ServletRequest request,
            ServletResponse response,
            CachableUserIdentificationInfo cachedUserInfo) {
        logLogout(cachedUserInfo.getUserInfo());

        // invalidate Seam Session !
        try {
            Seam.invalidateSession();
        } catch (IllegalStateException e) {
            // invalidate by hand
            HttpServletRequest httpRequest = (HttpServletRequest) request;
            HttpSession session = httpRequest.getSession(false);
            if (session != null) {
                session.invalidate();
            }
        }

        String pluginName = cachedUserInfo.getUserInfo().getAuthPluginName();

        NuxeoAuthenticationPlugin authPlugin = service.getPlugin(pluginName);
        NuxeoAuthenticationPluginLogoutExtension logoutPlugin = null;

        if (authPlugin instanceof NuxeoAuthenticationPluginLogoutExtension) {
            logoutPlugin = (NuxeoAuthenticationPluginLogoutExtension) authPlugin;
        }

        boolean redirected = false;
        if (logoutPlugin != null) {
            redirected = logoutPlugin.handleLogout(
                    (HttpServletRequest) request,
                    (HttpServletResponse) response);
        }

        if (!redirected) {
            String baseURL = BaseURL.getBaseURL(request);
            try {
                ((HttpServletResponse) response).sendRedirect(baseURL +
                        DEFAULT_START_PAGE);
                redirected = true;
            } catch (IOException e) {
                log.error("Unable to redirect to default start page after logout : " +
                        e.getMessage());
            }
        }

        try {
            cachedUserInfo.getLoginContext().logout();
        } catch (LoginException e) {
            log.error("Unable to logout " + e.getMessage());
        }
        return redirected;
    }

    // App Server JAAS SPI
    protected  void propagateUserIdentificationInformation(
            CachableUserIdentificationInfo cachableUserIdent) {
<<<<<<< HEAD

        // JBoss specific implementation

        // need to transfer principal info onto calling thread...
        // this is normally done by ClientLoginModule, but in this
        // case we don't do a re-authentication.

        UserIdentificationInfo userInfo = cachableUserIdent.getUserInfo();

        final Object password = userInfo.getPassword().toCharArray();
        final Object cred = userInfo;
        final boolean useLP = userInfo.getLoginPluginName() != null;
        final Principal prin = cachableUserIdent.getPrincipal();
        final Subject subj = cachableUserIdent.getLoginContext().getSubject();

        AccessController.doPrivileged(new PrivilegedAction() {
            public Object run() {
                if (useLP) {
                    SecurityAssociation.pushSubjectContext(subj, prin, cred);
                } else {
                    SecurityAssociation.pushSubjectContext(subj, prin, password);
                }
                return null;
            }
        });
=======
    		service.propagateUserIdentificationInformation(cachableUserIdent);
>>>>>>> 6a6891c6
    }

    // Plugin API

    protected boolean bypassAuth(HttpServletRequest httpRequest) {
        String requestPage = getRequestedPage(httpRequest);
        for (String prefix : unAuthenticatedURLPrefix) {
            if (requestPage.startsWith(prefix)) {
                return true;
            }
        }
        return false;
    }

    protected static String getRequestedPage(ServletRequest request) {
        if (request instanceof HttpServletRequest) {
            HttpServletRequest httpRequest = (HttpServletRequest) request;
            return getRequestedPage(httpRequest);
        } else {
            return null;
        }
    }

    protected static String getRequestedPage(HttpServletRequest httpRequest) {
        String requestURI = httpRequest.getRequestURI();
        String context = httpRequest.getContextPath() + '/';

        return requestURI.substring(context.length());
    }

    protected boolean handleLoginPrompt(HttpServletRequest httpRequest,
            HttpServletResponse httpResponse) {

        String baseURL = BaseURL.getBaseURL(httpRequest);

        // go through plugins to get UserIndentity
        for (String pluginName : service.getAuthChain()) {
            NuxeoAuthenticationPlugin plugin = service.getPlugin(pluginName);
            AuthenticationPluginDescriptor descriptor = service.getDescriptor(pluginName);

            if (plugin.needLoginPrompt(httpRequest)) {
                if (descriptor.getNeedStartingURLSaving()) {
                    saveRequestedURLBeforeRedirect(httpRequest, httpResponse);
                }
                return plugin.handleLoginPrompt(httpRequest, httpResponse,
                        baseURL);
            }
        }

        log.error("No auth plugin can be found to do the Login Prompt");
        return false;
    }

    protected UserIdentificationInfo handleRetrieveIdentity(
            HttpServletRequest httpRequest, HttpServletResponse httpResponse) {

        UserIdentificationInfo userIdent = null;

        // go through plugins to get UserIndentity
        for (String pluginName : service.getAuthChain()) {
            NuxeoAuthenticationPlugin plugin = service.getPlugin(pluginName);
            if (plugin != null) {
                log.debug("Trying to retrieve userIndetification using plugin " +
                        pluginName);
                userIdent = plugin.handleRetrieveIdentity(httpRequest,
                        httpResponse);
                if (userIdent != null && userIdent.containsValidIdentity()) {
                    // fill information for the Login module
                    userIdent.setAuthPluginName(pluginName);

                    // get the target login module
                    String loginModulePlugin = service.getDescriptor(pluginName).getLoginModulePlugin();
                    userIdent.setLoginPluginName(loginModulePlugin);

                    // get the additionnal parameters
                    Map<String, String> parameters = service.getDescriptor(
                            pluginName).getParameters();
                    userIdent.setLoginParameters(parameters);

                    break;
                }
            } else {
                log.error("Auth plugin " + pluginName +
                        " can not be retrieved from service");
            }
        }

        // Fall back to cache (used only when avoidReautenticated=false)
        if (userIdent == null || !userIdent.containsValidIdentity()) {
            log.debug("user/password not found in request, try into identity cache");
            HttpSession session = httpRequest.getSession(false);
            if (session != null) {
                CachableUserIdentificationInfo savedUserInfo = retrieveIdentityFromCache(httpRequest);
                if (savedUserInfo != null) {
                    log.debug("Found User identity in cache :" +
                            savedUserInfo.getUserInfo().getUserName() + '/' +
                            savedUserInfo.getUserInfo().getPassword());
                    userIdent = new UserIdentificationInfo(
                            savedUserInfo.getUserInfo());
                    savedUserInfo.setPrincipal(null);
                }
            }
        } else {
            log.debug("User/Password found as parameter of the request");
        }

        return userIdent;
    }

    protected boolean needSessionSaving(UserIdentificationInfo userInfo) {
        String pluginName = userInfo.getAuthPluginName();

        AuthenticationPluginDescriptor desc = service.getDescriptor(pluginName);

        if (desc.getStatefull()) {
            return true;
        } else {
            return desc.getNeedStartingURLSaving();
        }
    }

}<|MERGE_RESOLUTION|>--- conflicted
+++ resolved
@@ -596,35 +596,7 @@
     // App Server JAAS SPI
     protected  void propagateUserIdentificationInformation(
             CachableUserIdentificationInfo cachableUserIdent) {
-<<<<<<< HEAD
-
-        // JBoss specific implementation
-
-        // need to transfer principal info onto calling thread...
-        // this is normally done by ClientLoginModule, but in this
-        // case we don't do a re-authentication.
-
-        UserIdentificationInfo userInfo = cachableUserIdent.getUserInfo();
-
-        final Object password = userInfo.getPassword().toCharArray();
-        final Object cred = userInfo;
-        final boolean useLP = userInfo.getLoginPluginName() != null;
-        final Principal prin = cachableUserIdent.getPrincipal();
-        final Subject subj = cachableUserIdent.getLoginContext().getSubject();
-
-        AccessController.doPrivileged(new PrivilegedAction() {
-            public Object run() {
-                if (useLP) {
-                    SecurityAssociation.pushSubjectContext(subj, prin, cred);
-                } else {
-                    SecurityAssociation.pushSubjectContext(subj, prin, password);
-                }
-                return null;
-            }
-        });
-=======
     		service.propagateUserIdentificationInformation(cachableUserIdent);
->>>>>>> 6a6891c6
     }
 
     // Plugin API
@@ -746,4 +718,4 @@
         }
     }
 
-}+}
