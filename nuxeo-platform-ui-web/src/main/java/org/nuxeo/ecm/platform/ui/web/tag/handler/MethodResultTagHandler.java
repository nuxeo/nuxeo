/*
 * (C) Copyright 2007 Nuxeo SAS (http://nuxeo.com/) and contributors.
 *
 * All rights reserved. This program and the accompanying materials
 * are made available under the terms of the GNU Lesser General Public License
 * (LGPL) version 2.1 which accompanies this distribution, and is available at
 * http://www.gnu.org/licenses/lgpl.html
 *
 * This library is distributed in the hope that it will be useful,
 * but WITHOUT ANY WARRANTY; without even the implied warranty of
 * MERCHANTABILITY or FITNESS FOR A PARTICULAR PURPOSE. See the GNU
 * Lesser General Public License for more details.
 *
 * Contributors:
 *     Nuxeo - initial API and implementation
 *
 * $Id: MethodResultTagHandler.java 19474 2007-05-27 10:18:21Z sfermigier $
 */

package org.nuxeo.ecm.platform.ui.web.tag.handler;

import java.io.IOException;

import javax.el.MethodExpression;
import javax.el.ValueExpression;
import javax.el.VariableMapper;
import javax.faces.component.UIComponent;

import org.nuxeo.ecm.platform.ui.web.binding.MethodValueExpression;

import com.sun.facelets.FaceletContext;
import com.sun.facelets.el.VariableMapperWrapper;
import com.sun.facelets.tag.MetaTagHandler;
import com.sun.facelets.tag.TagAttribute;
import com.sun.facelets.tag.TagConfig;

/**
 * Tag handler that exposes the result of a method binding in the variable map.
 *
 * @author <a href="mailto:at@nuxeo.com">Anahide Tchertchian</a>
 *
 */
public class MethodResultTagHandler extends MetaTagHandler {

    private static final Class[] DEFAULT_PARAM_TYPES_CLASSES = new Class[0];

    private final TagAttribute name;

    private final TagAttribute value;

    private final TagAttribute immediate;

    private final TagAttribute paramTypes;

    public MethodResultTagHandler(TagConfig config) {
        super(config);
        name = getRequiredAttribute("name");
        value = getRequiredAttribute("value");
        immediate = getAttribute("immediate");
        paramTypes = getAttribute("paramTypes");
    }

    private Class[] resolveParamTypes(FaceletContext ctx) {
        // TODO: implement string parsing ?
        return DEFAULT_PARAM_TYPES_CLASSES;
    }

    public void apply(FaceletContext ctx, UIComponent parent)
            throws IOException {
        String nameStr = name.getValue(ctx);
        // resolve given value as a method binding, paramtypes ignored for now
        Class[] paramTypesClasses = resolveParamTypes(ctx);
        MethodExpression meth = value.getMethodExpression(ctx, Object.class,
                paramTypesClasses);
        Boolean invokeNow = false;
        if (immediate != null) {
            invokeNow = immediate.getBoolean(ctx);
        }
        ValueExpression ve;
        if (invokeNow) {
            Object res = meth.invoke(ctx, paramTypesClasses);
            ve = ctx.getExpressionFactory().createValueExpression(res,
                    Object.class);
        } else {
            ve = new MethodValueExpression(ctx, meth, paramTypesClasses);
        }
<<<<<<< HEAD

        VariableMapper orig = ctx.getVariableMapper();
        VariableMapper vm = new VariableMapperWrapper(orig);
        ctx.setVariableMapper(vm);
        vm.setVariable(nameStr, ve);
        try {
            nextHandler.apply(ctx, parent);
        } finally {
            ctx.setVariableMapper(orig);
        }
=======
        ctx.getVariableMapper().setVariable(nameStr, ve);
        nextHandler.apply(ctx, parent);
>>>>>>> ed11a660
    }

}<|MERGE_RESOLUTION|>--- conflicted
+++ resolved
@@ -84,8 +84,6 @@
         } else {
             ve = new MethodValueExpression(ctx, meth, paramTypesClasses);
         }
-<<<<<<< HEAD
-
         VariableMapper orig = ctx.getVariableMapper();
         VariableMapper vm = new VariableMapperWrapper(orig);
         ctx.setVariableMapper(vm);
@@ -95,10 +93,6 @@
         } finally {
             ctx.setVariableMapper(orig);
         }
-=======
-        ctx.getVariableMapper().setVariable(nameStr, ve);
-        nextHandler.apply(ctx, parent);
->>>>>>> ed11a660
     }
 
 }