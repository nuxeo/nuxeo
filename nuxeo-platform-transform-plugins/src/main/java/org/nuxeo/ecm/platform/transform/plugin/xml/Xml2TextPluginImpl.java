--- conflicted
+++ resolved
@@ -40,10 +40,7 @@
 
     private static final long serialVersionUID = -8395742119156169742L;
 
-<<<<<<< HEAD
-=======
     @Override
->>>>>>> 50bafeb1
     public List<TransformDocument> transform(Map<String, Serializable> options,
             TransformDocument... sources) throws Exception {
         final List<TransformDocument> results = super.transform(options,
