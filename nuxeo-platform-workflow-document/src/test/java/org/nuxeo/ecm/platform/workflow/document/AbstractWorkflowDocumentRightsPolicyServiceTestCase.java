/*
 * (C) Copyright 2006-2007 Nuxeo SAS (http://nuxeo.com/) and contributors.
 *
 * All rights reserved. This program and the accompanying materials
 * are made available under the terms of the GNU Lesser General Public License
 * (LGPL) version 2.1 which accompanies this distribution, and is available at
 * http://www.gnu.org/licenses/lgpl.html
 *
 * This library is distributed in the hope that it will be useful,
 * but WITHOUT ANY WARRANTY; without even the implied warranty of
 * MERCHANTABILITY or FITNESS FOR A PARTICULAR PURPOSE. See the GNU
 * Lesser General Public License for more details.
 *
 * Contributors:
 *     Nuxeo - initial API and implementation
 *
 * $Id: AbstractWorkflowDocumentRightsPolicyServiceTestCase.java 19119 2007-05-22 11:39:21Z sfermigier $
 */

package org.nuxeo.ecm.platform.workflow.document;

import org.nuxeo.ecm.platform.workflow.document.service.WorkflowDocumentSecurityPolicyService;
import org.nuxeo.runtime.test.NXRuntimeTestCase;

/**
 * @author <a href="mailto:ja@nuxeo.com">Julien Anguenot</a>
 *
 */
public abstract class AbstractWorkflowDocumentRightsPolicyServiceTestCase
        extends NXRuntimeTestCase {

    protected WorkflowDocumentSecurityPolicyService service;

    @Override
    public void setUp() throws Exception {
        super.setUp();
<<<<<<< HEAD
        deploy("WorkflowDocumentSecurityPolicyService.xml");
        deploy("WorkflowDocumentSecurityPolicyServiceTestExtensions.xml");
        service = NXWorkflowDocument.getWorkflowDocumentRightsPolicyService();
=======
        deployContrib("org.nuxeo.ecm.platform.workflow.document.tests",
                "WorkflowDocumentSecurityPolicyService.xml");
        deployContrib("org.nuxeo.ecm.platform.workflow.document.tests",
                "WorkflowDocumentSecurityPolicyServiceTestExtensions.xml");
        service = NXWorkflowDocument
                .getWorkflowDocumentRightsPolicyService();

>>>>>>> dfbbb396
    }

    public void testService() {
        assertNotNull(service);
    }

    public void testPolicyRegistration() {
        assertNull(service.getWorkflowDocumentSecurityPolicyByName("doesnotexist"));
        assertNotNull(service.getWorkflowDocumentSecurityPolicyByName("foo"));
        assertNotNull(service.getWorkflowDocumentSecurityPolicyByName("bar"));
    }

    public void testPolicyWorkflowMappings() {
        assertNull(service.getWorkflowDocumentSecurityPolicyFor("doesnotexist"));
        assertEquals("bar", service.getWorkflowDocumentSecurityPolicyFor("C").getName());
        assertEquals("foo", service.getWorkflowDocumentSecurityPolicyFor("A").getName());
        assertEquals("foo", service.getWorkflowDocumentSecurityPolicyFor("B").getName());
    }

}<|MERGE_RESOLUTION|>--- conflicted
+++ resolved
@@ -34,19 +34,11 @@
     @Override
     public void setUp() throws Exception {
         super.setUp();
-<<<<<<< HEAD
-        deploy("WorkflowDocumentSecurityPolicyService.xml");
-        deploy("WorkflowDocumentSecurityPolicyServiceTestExtensions.xml");
-        service = NXWorkflowDocument.getWorkflowDocumentRightsPolicyService();
-=======
         deployContrib("org.nuxeo.ecm.platform.workflow.document.tests",
                 "WorkflowDocumentSecurityPolicyService.xml");
         deployContrib("org.nuxeo.ecm.platform.workflow.document.tests",
                 "WorkflowDocumentSecurityPolicyServiceTestExtensions.xml");
-        service = NXWorkflowDocument
-                .getWorkflowDocumentRightsPolicyService();
-
->>>>>>> dfbbb396
+        service = NXWorkflowDocument.getWorkflowDocumentRightsPolicyService();
     }
 
     public void testService() {
