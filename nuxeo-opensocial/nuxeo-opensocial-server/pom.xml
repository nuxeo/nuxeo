<?xml version="1.0" encoding="UTF-8"?>
<project xmlns="http://maven.apache.org/POM/4.0.0" xmlns:xsi="http://www.w3.org/2001/XMLSchema-instance"
  xsi:schemaLocation="http://maven.apache.org/POM/4.0.0 http://maven.apache.org/maven-v4_0_0.xsd">
  <modelVersion>4.0.0</modelVersion>
  <parent>
    <groupId>org.nuxeo.ecm.opensocial</groupId>
    <artifactId>nuxeo-opensocial-parent</artifactId>
    <version>5.3.1-SNAPSHOT</version>
    <relativePath>../pom.xml</relativePath>
  </parent>

  <artifactId>nuxeo-opensocial-server</artifactId>
  <name>Nuxeo OpenSocial - Shindig Integration</name>
  <description>Component that deploys on Nuxeo Server to handle the OpenSocial API</description>

  <dependencies>
    <dependency>
      <groupId>org.nuxeo.runtime</groupId>
      <artifactId>nuxeo-runtime</artifactId>
    </dependency>
    <dependency>
      <groupId>org.nuxeo.runtime</groupId>
      <artifactId>nuxeo-runtime-osgi</artifactId>
    </dependency>

    <dependency>
      <groupId>org.nuxeo.ecm.platform</groupId>
      <artifactId>nuxeo-platform-usermanager-api</artifactId>
    </dependency>
    <dependency>
      <groupId>org.nuxeo.ecm.platform</groupId>
      <artifactId>nuxeo-platform-web-common</artifactId>
    </dependency>
    <dependency>
      <groupId>com.thoughtworks.xstream</groupId>
      <artifactId>xstream</artifactId>
    </dependency>

    <dependency>
      <groupId>net.sf.ehcache</groupId>
      <artifactId>ehcache</artifactId>
    </dependency>

    <dependency>
      <groupId>backport-util-concurrent</groupId>
      <artifactId>backport-util-concurrent</artifactId>
    </dependency>

    <dependency>
      <groupId>javax.servlet</groupId>
      <artifactId>servlet-api</artifactId>
    </dependency>

    <dependency>
      <groupId>org.osgi</groupId>
      <artifactId>osgi-core</artifactId>
    </dependency>
    <dependency>
      <groupId>org.apache.shindig</groupId>
      <artifactId>shindig-gadgets</artifactId>
    </dependency>
    <dependency>
      <groupId>org.apache.shindig</groupId>
      <artifactId>shindig-common</artifactId>
    </dependency>
    <dependency>
      <groupId>org.apache.shindig</groupId>
      <artifactId>shindig-social-api</artifactId>
    </dependency>
    <dependency>
      <groupId>org.apache.shindig</groupId>
      <artifactId>shindig-features</artifactId>
    </dependency>
    <dependency>
      <groupId>commons-lang</groupId>
      <artifactId>commons-lang</artifactId>
    </dependency>

    <dependency>
      <groupId>com.google.code.guice</groupId>
      <artifactId>guice-jmx</artifactId>
    </dependency>
  </dependencies>

  <build>
    <testResources>
      <testResource>
        <directory>src/test/resources</directory>
        <filtering>true</filtering>
      </testResource>
    </testResources>

    <plugins>
      <!-- TODO This is bad and need cleanup: no embedded libraries. -->
      <plugin>
        <groupId>org.apache.maven.plugins</groupId>
        <artifactId>maven-dependency-plugin
        </artifactId>
        <executions>
          <execution>
            <id>copy</id>
            <phase>process-resources</phase>
            <goals>
              <goal>copy</goal>
            </goals>
            <configuration>
              <excludeTransistive>true</excludeTransistive>
              <artifactItems>
                <artifactItem>
                  <groupId>org.apache.shindig</groupId>
                  <artifactId>shindig-common</artifactId>
                </artifactItem>
                <artifactItem>
                  <groupId>org.apache.shindig</groupId>
                  <artifactId>shindig-features</artifactId>
                </artifactItem>
                <artifactItem>
                  <groupId>org.apache.shindig</groupId>
                  <artifactId>shindig-social-api</artifactId>
                </artifactItem>
                <artifactItem>
                  <groupId>org.apache.shindig</groupId>
                  <artifactId>shindig-gadgets</artifactId>
                </artifactItem>
                <artifactItem>
                  <groupId>caja</groupId>
                  <artifactId>caja</artifactId>
                </artifactItem>

                <artifactItem>
                  <groupId>com.googlecode.json-simple</groupId>
                  <artifactId>json-simple</artifactId>
                </artifactItem>

                <artifactItem>
<<<<<<< HEAD
                  <groupId>net.oauth</groupId>
                  <artifactId>oauth-core</artifactId>
                  <version>20090531</version>
=======
                  <groupId>net.oauth.core</groupId>
                  <artifactId>oauth</artifactId>
>>>>>>> 44750dce
                </artifactItem>

                <artifactItem>
                  <groupId>com.google.collections</groupId>
                  <artifactId>google-collections</artifactId>
<<<<<<< HEAD
                  <version>1.0-rc2</version>
=======
>>>>>>> 44750dce
                </artifactItem>

                <artifactItem>
                  <groupId>com.google.code.guice</groupId>
                  <artifactId>guice</artifactId>
<<<<<<< HEAD
                  <version>2.0</version>
=======
>>>>>>> 44750dce
                </artifactItem>
                <artifactItem>
                  <groupId>com.google.code.guice</groupId>
                  <artifactId>guice-jmx</artifactId>
                </artifactItem>
                <artifactItem>
                  <groupId>rome</groupId>
                  <artifactId>rome</artifactId>
                </artifactItem>
                <artifactItem>
                  <groupId>com.ibm.icu</groupId>
                  <artifactId>icu4j</artifactId>
                </artifactItem>
                <artifactItem>
                  <groupId>net.sourceforge.nekohtml</groupId>
                  <artifactId>nekohtml</artifactId>
                </artifactItem>
                <artifactItem>
                  <groupId>joda-time</groupId>
                  <artifactId>joda-time</artifactId>
                </artifactItem>
                <artifactItem>
                  <groupId>org.json</groupId>
                  <artifactId>json</artifactId>
                </artifactItem>

                <!--  New libs for Shindig-1.1 -->

                <artifactItem>
                  <groupId>de.odysseus.juel</groupId>
                  <artifactId>juel-impl</artifactId>
                </artifactItem>

                <artifactItem>
                  <groupId>aopalliance</groupId>
                  <artifactId>aopalliance</artifactId>
                </artifactItem>

                <artifactItem>
                  <groupId>org.apache.sanselan</groupId>
                  <artifactId>sanselan</artifactId>
                </artifactItem>


              </artifactItems>
              <outputDirectory>${project.build.directory}/classes/lib</outputDirectory>
            </configuration>
          </execution>
        </executions>
      </plugin>
    </plugins>
  </build>

</project><|MERGE_RESOLUTION|>--- conflicted
+++ resolved
@@ -133,32 +133,18 @@
                 </artifactItem>
 
                 <artifactItem>
-<<<<<<< HEAD
-                  <groupId>net.oauth</groupId>
-                  <artifactId>oauth-core</artifactId>
-                  <version>20090531</version>
-=======
                   <groupId>net.oauth.core</groupId>
                   <artifactId>oauth</artifactId>
->>>>>>> 44750dce
                 </artifactItem>
 
                 <artifactItem>
                   <groupId>com.google.collections</groupId>
                   <artifactId>google-collections</artifactId>
-<<<<<<< HEAD
-                  <version>1.0-rc2</version>
-=======
->>>>>>> 44750dce
                 </artifactItem>
 
                 <artifactItem>
                   <groupId>com.google.code.guice</groupId>
                   <artifactId>guice</artifactId>
-<<<<<<< HEAD
-                  <version>2.0</version>
-=======
->>>>>>> 44750dce
                 </artifactItem>
                 <artifactItem>
                   <groupId>com.google.code.guice</groupId>
