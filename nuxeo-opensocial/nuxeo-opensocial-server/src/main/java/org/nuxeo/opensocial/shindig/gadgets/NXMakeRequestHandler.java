/*
 * (C) Copyright 2006-2009 Nuxeo SA (http://nuxeo.com/) and contributors.
 *
 * All rights reserved. This program and the accompanying materials
 * are made available under the terms of the GNU Lesser General Public License
 * (LGPL) version 2.1 which accompanies this distribution, and is available at
 * http://www.gnu.org/licenses/lgpl.html
 *
 * This library is distributed in the hope that it will be useful,
 * but WITHOUT ANY WARRANTY; without even the implied warranty of
 * MERCHANTABILITY or FITNESS FOR A PARTICULAR PURPOSE. See the GNU
 * Lesser General Public License for more details.
 *
 * Contributors:
 *     Leroy Merlin (http://www.leroymerlin.fr/) - initial implementation
 */

package org.nuxeo.opensocial.shindig.gadgets;

import java.util.Collections;
import java.util.Map;

import javax.servlet.http.HttpServletRequest;

import org.apache.shindig.auth.SecurityToken;
import org.apache.shindig.common.JsonSerializer;
import org.apache.shindig.gadgets.FetchResponseUtils;
import org.apache.shindig.gadgets.GadgetException;
import org.apache.shindig.gadgets.http.HttpRequest;
import org.apache.shindig.gadgets.http.HttpResponse;
import org.apache.shindig.gadgets.http.RequestPipeline;
import org.apache.shindig.gadgets.rewrite.RequestRewriterRegistry;
import org.apache.shindig.gadgets.servlet.MakeRequestHandler;
import org.apache.shindig.gadgets.servlet.ProxyBase;

import com.google.inject.Singleton;

/**
 * @author cusgu
 * 
 *         Patch FeedProcessor in order to retrieve extra elements from RSS 2.0
 *         feeds : - enclosure
 * 
 * @hacker iansmith THIS IS BASICALLY A COPY OF MakeRequestHandler because I
 *         just needed to add a single line to the function buildHttpRequest
 */
@Singleton
public class NXMakeRequestHandler extends MakeRequestHandler {
<<<<<<< HEAD
    public static String AUTH_SESSION_HEADER = "X-NUXEO-INTEGRATED-AUTH";

    public NXMakeRequestHandler(RequestPipeline requestPipeline,
            RequestRewriterRegistry contentRewriterRegistry) {
        super(requestPipeline, contentRewriterRegistry);
    }

    @Override
    protected void setRequestHeaders(HttpServletRequest servletRequest,
            HttpRequest req) {

        super.setRequestHeaders(servletRequest, req);
        String sessionId = servletRequest.getHeader(AUTH_SESSION_HEADER);
        if (sessionId != null) {
            req.addHeader("Cookie", "JSESSIONID=" + sessionId);
        }

    }

    /**
     * Format a response as JSON, including additional JSON inserted by chained
     * content fetchers.
     */
    @Override
    protected String convertResponseToJson(SecurityToken authToken,
            HttpServletRequest request, HttpResponse results)
            throws GadgetException {
        String originalUrl = request.getParameter(ProxyBase.URL_PARAM);
        String body = results.getResponseAsString();
        if (body.length() > 0) {
            if ("FEED".equals(request.getParameter(CONTENT_TYPE_PARAM))) {
                body = NXprocessFeed(originalUrl, request, body);
            }
        }
        Map<String, Object> resp = FetchResponseUtils.getResponseAsJson(
                results, null, body);

        if (authToken != null) {
            String updatedAuthToken = authToken.getUpdatedToken();
            if (updatedAuthToken != null) {
                resp.put("st", updatedAuthToken);
            }
        }

        // Use raw param as key as URL may have to be decoded
        return JsonSerializer.serialize(Collections.singletonMap(originalUrl,
                resp));
    }

    /**
     * Processes a feed (RSS or Atom) using FeedProcessor.
     */
    private String NXprocessFeed(String url, HttpServletRequest req, String xml)
            throws GadgetException {
        boolean getSummaries = Boolean.parseBoolean(getParameter(req,
                GET_SUMMARIES_PARAM, "false"));
        int numEntries = Integer.parseInt(getParameter(req, NUM_ENTRIES_PARAM,
                DEFAULT_NUM_ENTRIES));
        return new NXFeedProcessor().process(url, xml, getSummaries, numEntries).toString();
    }
=======
  public static String AUTH_SESSION_HEADER = "X-NUXEO-INTEGRATED-AUTH";

  @Inject
  public NXMakeRequestHandler(RequestPipeline requestPipeline,
      RequestRewriterRegistry contentRewriterRegistry) {
    super(requestPipeline, contentRewriterRegistry);
  }

  @Override
  protected void setRequestHeaders(HttpServletRequest servletRequest,
      HttpRequest req) {

    super.setRequestHeaders(servletRequest, req);
    String sessionId = req.getHeader(AUTH_SESSION_HEADER);
    if (sessionId != null) {
      req.addHeader("Cookie", "JSESSIONID=" + sessionId);
    }

  }

  /**
   * Format a response as JSON, including additional JSON inserted by
   * chained content fetchers.
   */
  @Override
  protected String convertResponseToJson(SecurityToken authToken, HttpServletRequest request,
      HttpResponse results) throws GadgetException {
    String originalUrl = request.getParameter(ProxyBase.URL_PARAM);
    String body = results.getResponseAsString();
    if (body.length() > 0) {
      if ("FEED".equals(request.getParameter(CONTENT_TYPE_PARAM))) {
        body = NXprocessFeed(originalUrl, request, body);
      }
    }
    Map<String, Object> resp = FetchResponseUtils.getResponseAsJson(results, null, body);

    if (authToken != null) {
      String updatedAuthToken = authToken.getUpdatedToken();
      if (updatedAuthToken != null) {
        resp.put("st", updatedAuthToken);
      }
    }

    // Use raw param as key as URL may have to be decoded
    return JsonSerializer.serialize(Collections.singletonMap(originalUrl, resp));
  }

  /**
   * Processes a feed (RSS or Atom) using FeedProcessor.
   */
  private String NXprocessFeed(String url, HttpServletRequest req, String xml)
          throws GadgetException {
      boolean getSummaries = Boolean.parseBoolean(getParameter(req,
              GET_SUMMARIES_PARAM, "false"));
      int numEntries = Integer.parseInt(getParameter(req, NUM_ENTRIES_PARAM,
              DEFAULT_NUM_ENTRIES));
      return new NXFeedProcessor().process(url, xml, getSummaries, numEntries).toString();
  }

>>>>>>> 44750dce
}<|MERGE_RESOLUTION|>--- conflicted
+++ resolved
@@ -33,6 +33,7 @@
 import org.apache.shindig.gadgets.servlet.MakeRequestHandler;
 import org.apache.shindig.gadgets.servlet.ProxyBase;
 
+import com.google.inject.Inject;
 import com.google.inject.Singleton;
 
 /**
@@ -46,24 +47,22 @@
  */
 @Singleton
 public class NXMakeRequestHandler extends MakeRequestHandler {
-<<<<<<< HEAD
     public static String AUTH_SESSION_HEADER = "X-NUXEO-INTEGRATED-AUTH";
 
+    @Inject
     public NXMakeRequestHandler(RequestPipeline requestPipeline,
             RequestRewriterRegistry contentRewriterRegistry) {
         super(requestPipeline, contentRewriterRegistry);
     }
 
     @Override
-    protected void setRequestHeaders(HttpServletRequest servletRequest,
-            HttpRequest req) {
+  protected void setRequestHeaders(HttpServletRequest servletRequest,
+      HttpRequest req) {
 
-        super.setRequestHeaders(servletRequest, req);
-        String sessionId = servletRequest.getHeader(AUTH_SESSION_HEADER);
-        if (sessionId != null) {
-            req.addHeader("Cookie", "JSESSIONID=" + sessionId);
-        }
-
+    super.setRequestHeaders(servletRequest, req);
+    String sessionId = req.getHeader(AUTH_SESSION_HEADER);
+    if (sessionId != null) {
+      req.addHeader("Cookie", "JSESSIONID=" + sessionId);
     }
 
     /**
@@ -107,65 +106,4 @@
                 DEFAULT_NUM_ENTRIES));
         return new NXFeedProcessor().process(url, xml, getSummaries, numEntries).toString();
     }
-=======
-  public static String AUTH_SESSION_HEADER = "X-NUXEO-INTEGRATED-AUTH";
-
-  @Inject
-  public NXMakeRequestHandler(RequestPipeline requestPipeline,
-      RequestRewriterRegistry contentRewriterRegistry) {
-    super(requestPipeline, contentRewriterRegistry);
-  }
-
-  @Override
-  protected void setRequestHeaders(HttpServletRequest servletRequest,
-      HttpRequest req) {
-
-    super.setRequestHeaders(servletRequest, req);
-    String sessionId = req.getHeader(AUTH_SESSION_HEADER);
-    if (sessionId != null) {
-      req.addHeader("Cookie", "JSESSIONID=" + sessionId);
-    }
-
-  }
-
-  /**
-   * Format a response as JSON, including additional JSON inserted by
-   * chained content fetchers.
-   */
-  @Override
-  protected String convertResponseToJson(SecurityToken authToken, HttpServletRequest request,
-      HttpResponse results) throws GadgetException {
-    String originalUrl = request.getParameter(ProxyBase.URL_PARAM);
-    String body = results.getResponseAsString();
-    if (body.length() > 0) {
-      if ("FEED".equals(request.getParameter(CONTENT_TYPE_PARAM))) {
-        body = NXprocessFeed(originalUrl, request, body);
-      }
-    }
-    Map<String, Object> resp = FetchResponseUtils.getResponseAsJson(results, null, body);
-
-    if (authToken != null) {
-      String updatedAuthToken = authToken.getUpdatedToken();
-      if (updatedAuthToken != null) {
-        resp.put("st", updatedAuthToken);
-      }
-    }
-
-    // Use raw param as key as URL may have to be decoded
-    return JsonSerializer.serialize(Collections.singletonMap(originalUrl, resp));
-  }
-
-  /**
-   * Processes a feed (RSS or Atom) using FeedProcessor.
-   */
-  private String NXprocessFeed(String url, HttpServletRequest req, String xml)
-          throws GadgetException {
-      boolean getSummaries = Boolean.parseBoolean(getParameter(req,
-              GET_SUMMARIES_PARAM, "false"));
-      int numEntries = Integer.parseInt(getParameter(req, NUM_ENTRIES_PARAM,
-              DEFAULT_NUM_ENTRIES));
-      return new NXFeedProcessor().process(url, xml, getSummaries, numEntries).toString();
-  }
-
->>>>>>> 44750dce
 }