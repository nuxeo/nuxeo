/*
 * (C) Copyright 2006-2007 Nuxeo SAS (http://nuxeo.com/) and contributors.
 *
 * All rights reserved. This program and the accompanying materials
 * are made available under the terms of the GNU Lesser General Public License
 * (LGPL) version 2.1 which accompanies this distribution, and is available at
 * http://www.gnu.org/licenses/lgpl.html
 *
 * This library is distributed in the hope that it will be useful,
 * but WITHOUT ANY WARRANTY; without even the implied warranty of
 * MERCHANTABILITY or FITNESS FOR A PARTICULAR PURPOSE. See the GNU
 * Lesser General Public License for more details.
 *
 * Contributors:
 *     Nuxeo - initial API and implementation
 *
 * $Id:NXAuditMessageListener.java 1583 2006-08-04 10:26:40Z janguenot $
 */

package org.nuxeo.ecm.platform.ec.notification.ejb;

import java.io.Serializable;
import java.util.ArrayList;
import java.util.HashMap;
import java.util.List;
import java.util.Map;

import javax.ejb.ActivationConfigProperty;
import javax.ejb.EJBException;
import javax.ejb.MessageDriven;
import javax.jms.Message;
import javax.jms.MessageListener;
import javax.jms.ObjectMessage;
import javax.security.auth.login.LoginContext;
import javax.security.auth.login.LoginException;

import org.apache.commons.logging.Log;
import org.apache.commons.logging.LogFactory;
import org.nuxeo.ecm.core.api.ClientException;
import org.nuxeo.ecm.core.api.CoreInstance;
import org.nuxeo.ecm.core.api.CoreSession;
import org.nuxeo.ecm.core.api.DataModel;
import org.nuxeo.ecm.core.api.DocumentModel;
import org.nuxeo.ecm.core.api.NuxeoPrincipal;
import org.nuxeo.ecm.core.api.PathRef;
import org.nuxeo.ecm.core.api.repository.Repository;
import org.nuxeo.ecm.core.api.repository.RepositoryManager;
import org.nuxeo.ecm.platform.ec.notification.NotificationImpl;
import org.nuxeo.ecm.platform.ec.notification.email.EmailHelper;
import org.nuxeo.ecm.platform.ec.notification.service.NotificationService;
import org.nuxeo.ecm.platform.ec.notification.service.NotificationServiceHelper;
import org.nuxeo.ecm.platform.events.api.DocumentMessage;
import org.nuxeo.ecm.platform.events.api.JMSConstant;
import org.nuxeo.ecm.platform.notification.api.Notification;
import org.nuxeo.ecm.platform.types.adapter.TypeInfo;
import org.nuxeo.ecm.platform.url.DocumentLocationImpl;
import org.nuxeo.ecm.platform.url.DocumentViewImpl;
import org.nuxeo.ecm.platform.url.api.DocumentLocation;
import org.nuxeo.ecm.platform.url.api.DocumentView;
import org.nuxeo.ecm.platform.url.api.DocumentViewCodecManager;
import org.nuxeo.runtime.api.Framework;

/**
 * Message Driven Bean listening for events, responsible for notifications.
 * <p>
 * It does:
 * <ul>
 * <li>(1) Get the message from the topic/NXCoreMessages</li>
 * <li>(2) Gets the notifications that contain the event</li>
 * <li>(3) Navigates upwards in document tree and gets the users that
 * subscribed to the subscriptions</li>
 * <li>(4) Removes the duplicates so that a user would not receive the same
 * notification twice</li>
 * <li>(5) Send notifications according to the channel (email, jabber, etc)</li>
 * </ul>
 *
 * @author <a mailto="npaslaru@nuxeo.com">Narcis Paslaru</a>
 * @author <a href="mailto:tmartins@nuxeo.com">Thierry Martins</a>
 */

@MessageDriven(activationConfig = {
        @ActivationConfigProperty(propertyName = "destinationType", propertyValue = "javax.jms.Topic"),
        @ActivationConfigProperty(propertyName = "destination", propertyValue = "topic/NXPMessages"),
        @ActivationConfigProperty(propertyName = "providerAdapterJNDI", propertyValue = "java:/NXCoreEventsProvider"),
        @ActivationConfigProperty(propertyName = "acknowledgeMode", propertyValue = "Auto-acknowledge"),
        @ActivationConfigProperty(propertyName = "messageSelector", propertyValue = JMSConstant.NUXEO_MESSAGE_TYPE
                + " IN ('"
                + JMSConstant.DOCUMENT_MESSAGE
                + "','"
                + JMSConstant.EVENT_MESSAGE + "')") })
public class NotificationMessageListener implements MessageListener {

    private static final Log log = LogFactory.getLog(NotificationMessageListener.class);

    private DocumentViewCodecManager docLocator;

    public void onMessage(Message message) {
        log.debug("onMessage");
        try {
            Object obj = ((ObjectMessage) message).getObject();
            if (!(obj instanceof DocumentMessage)) {
                return;
            }
            DocumentMessage doc = (DocumentMessage) obj;

            String eventId = doc.getEventId();
            log.debug("Recieved a message for notification with eventId : "
                    + eventId);

            NotificationService service = NotificationServiceHelper.getNotificationService();

            // (2)
<<<<<<< HEAD
            List<Notification> notifs = service.getNotificationsForEvents(eventId);
=======
            List<Notification> notifs = service.getNotificationRegistry().getNotificationsForEvent(eventId);
>>>>>>> 6e39069c
            if (notifs == null || notifs.isEmpty()) {
                return;
            }

            // (3)
            Map<Notification, List<String>> targetUsers = new HashMap<Notification, List<String>>();

            LoginContext lc = Framework.login();
            if (eventId.equals("documentPublicationApproved")
                    || eventId.equals("documentPublished")) {
                DocumentModel publishedDoc = getDocFromPath((String) doc.getEventInfo().get("sectionPath"), doc);
                gatherConcernedUsersForDocument(publishedDoc, notifs, targetUsers);
            } else {
                gatherConcernedUsersForDocument(doc, notifs, targetUsers);
            }
            lc.logout();

            for (Notification notif : targetUsers.keySet()) {
                if (!notif.getAutoSubscribed()) {
                    for (String user : targetUsers.get(notif)) {
                        sendNotificationSignalForUser(notif, user, doc);
                    }
                } else {
                    Map<String, Serializable> info = doc.getEventInfo();
                    String recipient = (String) info.get("recipients");
                    if (recipient == null || recipient.trim().length() <= 0) {
                        // nobody to send notification to
                        log.warn("An autosubscribed notification [" + eventId
                                + "] was requested but found no target adress");
                        continue;
                    }
                    List<String> users = getUsersForMultiRecipients(recipient);
                    for (String user : users) {
                        sendNotificationSignalForUser(notif, user, doc);
                    }

                }
            }

        } catch (Exception e) {
            throw new EJBException(e);
        }
    }

    private DocumentModel getDocFromPath(String path, DocumentMessage doc) throws ClientException {
        DocumentModel sectionDoc;
        // Create a new system session.
        try {
            LoginContext lc = Framework.login();
            RepositoryManager mgr = Framework.getService(RepositoryManager.class);
            String repoName = doc.getRepositoryName();
            if (repoName != null) {
                Repository repo = mgr.getRepository(repoName);
                if (repo != null) {
                    CoreSession coreSession = repo.open();
                    sectionDoc = coreSession.getDocument(new PathRef(path));
                    CoreInstance.getInstance().close(coreSession);
                } else {
                    throw new ClientException(
                            "Cannot find repository instance : + " + repoName);
                }
            } else {
                throw new ClientException("No associated repository...");
            }
            lc.logout();
        } catch (Exception e) {
            throw new ClientException(e);
        }

        return sectionDoc;
    }

    private List<String> getUsersForMultiRecipients(String recipient)
            throws ClientException {
        String[] recipients = recipient.split("\\|");
        List<String> users = new ArrayList<String>();

        for (String user : recipients) {
            users.addAll(getUsersForRecipient(user));
        }
        return users;
    }

    private List<String> getUsersForRecipient(String recipient)
            throws ClientException {
        List<String> users = new ArrayList<String>();
        if (isUser(recipient)) {
            users.add(recipient.substring(5));
        } else {
            // it is a group - get all users and send
            // notifications to them
            List<String> usersOfGroup = NotificationServiceHelper.getUsersService().getUsersInGroup(
                    recipient.substring(6));
            if (usersOfGroup != null && !usersOfGroup.isEmpty()) {
                users.addAll(usersOfGroup);
            }
        }
        return users;
    }

    /**
     * Adds the concerned users to the list of targeted users for these
     * notifications.
     *
     * @param doc
     * @param notifs
     * @param targetUsers
     * @throws Exception
     */
    private void gatherConcernedUsersForDocument(DocumentModel doc,
            List<Notification> notifs,
            Map<Notification, List<String>> targetUsers) throws Exception {
        if (doc.getPath().segmentCount() > 1) {
            log.debug("Searching document.... : " + doc.getName());
            getInterstedUsers(doc, notifs, targetUsers);
            DocumentModel parent = getDocumentParent(doc);
            gatherConcernedUsersForDocument(parent, notifs, targetUsers);
        }
    }

    private DocumentModel getDocumentParent(DocumentModel doc)
            throws ClientException {

        DocumentModel parentDoc = null;

        if (doc == null) {
            return parentDoc;
        }

        // Create a new system session.
        try {
            LoginContext lc = Framework.login();
            RepositoryManager mgr = Framework.getService(RepositoryManager.class);
            String repoName = doc.getRepositoryName();
            if (repoName != null) {
                Repository repo = mgr.getRepository(repoName);
                if (repo != null) {
                    CoreSession coreSession = repo.open();
                    parentDoc = coreSession.getDocument(doc.getParentRef());
                    CoreInstance.getInstance().close(coreSession);
                } else {
                    throw new ClientException(
                            "Cannot find repository instance : + " + repoName);
                }
            } else {
                throw new ClientException("No associated repository...");
            }
            lc.logout();
        } catch (Exception e) {
            throw new ClientException(e);
        }

        return parentDoc;
    }

    private void getInterstedUsers(DocumentModel doc,
            List<Notification> notifs,
            Map<Notification, List<String>> targetUsers) throws Exception {
        for (Notification notification : notifs) {
            if (!notification.getAutoSubscribed()) {
                List<String> userGroup = NotificationServiceHelper.getNotificationService().getSubscribers(
                        notification.getName(), doc.getId());
                for (String subscriptor : userGroup) {
                    if (subscriptor != null) {
                        if (isUser(subscriptor)) {
                            storeUserForNotification(notification,
                                    subscriptor.substring(5), targetUsers);
                        } else {
                            // it is a group - get all users and send
                            // notifications to them
                            List<String> usersOfGroup = NotificationServiceHelper.getUsersService().getUsersInGroup(
                                    subscriptor.substring(6));
                            if (usersOfGroup != null && !usersOfGroup.isEmpty()) {
                                for (String usr : usersOfGroup) {
                                    storeUserForNotification(notification, usr,
                                            targetUsers);
                                }
                            }
                        }
                    }
                }
            } else {
                // An automatic notification happens
                // should be sent to interested users
                targetUsers.put(notification, new ArrayList<String>());
            }
        }
    }

    private void storeUserForNotification(Notification notification,
            String user, Map<Notification, List<String>> targetUsers) {
        List<String> subscribedUsers = targetUsers.get(notification);
        if (subscribedUsers == null) {
            targetUsers.put(notification, new ArrayList<String>());
        }
        if (!targetUsers.get(notification).contains(user)) {
            targetUsers.get(notification).add(user);
        }
    }

    private void sendNotificationSignalForUser(Notification notification,
            String subscriptor, DocumentMessage message) throws ClientException {

        log.debug("Producing notification message...........");

        Map<String, Serializable> eventInfo = message.getEventInfo();

        eventInfo.put("destination", subscriptor);
        eventInfo.put("notification", notification);
        eventInfo.put("docId", message.getId());
        eventInfo.put("dateTime", message.getEventDate());
        eventInfo.put("author", message.getPrincipalName());

        if (!documentHasBeenDeleted(message)) {
            DocumentLocation docLoc = new DocumentLocationImpl(
                    message.getRepositoryName(), message.getRef());
            TypeInfo typeInfo = message.getAdapter(TypeInfo.class);
            DocumentView docView = new DocumentViewImpl(docLoc, typeInfo.getDefaultView());
            eventInfo.put(
                    "docUrl",
                    getDocLocator().getUrlFromDocumentView(
                            docView,
                            true,
                            NotificationServiceHelper.getNotificationService().getServerUrlPrefix()));

            try {
                LoginContext lc = Framework.login();
                eventInfo.put("docTitle", message.getTitle());
                // eventInfo.put("document", message);
                lc.logout();
            } catch (LoginException le) {
                log.debug("Exception at reconnect !!! - no document data will be available in the template");
            }
        }
        if (isInterestedInNotification(notification)) {

            try {
                sendNotification(message);
                if (log.isDebugEnabled()) {
                    log.debug("notification " + notification.getName()
                            + " sent to " + notification.getSubject());
                }
            } catch (ClientException e) {
                log.error(
                        "An error occurred while trying to send user notification",
                        e);
            }

        }
    }

    private boolean documentHasBeenDeleted(DocumentMessage message) {
        List<String> deletionEvents = new ArrayList<String>();
        deletionEvents.add("aboutToRemove");
        deletionEvents.add("documentRemoved");
        return deletionEvents.contains(message.getEventId());
    }

    private boolean isUser(String subscriptor) {
        return subscriptor != null && subscriptor.startsWith("user:");
    }

    public boolean isInterestedInNotification(Notification notif) {
        return notif != null && "email".equals(notif.getChannel());
    }

    public void sendNotification(DocumentMessage docMessage)
            throws ClientException {

        String eventId = docMessage.getEventId();
        log.debug("Recieved a message for notification sender with eventId : "
                + eventId);

        Map<String, Serializable> eventInfo = docMessage.getEventInfo();
        String userDest = (String) eventInfo.get("destination");
        NotificationImpl notif = (NotificationImpl) eventInfo.get("notification");

        // send email
        NuxeoPrincipal recepient = NotificationServiceHelper.getUsersService().getPrincipal(
                userDest);
        // XXX hack, principals have only one model
        DataModel model = recepient.getModel().getDataModels().values().iterator().next();
        String email = (String) model.getData("email");
        String subjectTemplate = notif.getSubjectTemplate();
        String mailTemplate = notif.getTemplate();

        log.debug("email: " + email);
        log.debug("mail template: " + mailTemplate);
        log.debug("subject template: " + subjectTemplate);

        Map<String, Object> mail = new HashMap<String, Object>();
        mail.put("mail.to", email);

        String authorUsername = (String) eventInfo.get("author");

        if (authorUsername != null) {
            NuxeoPrincipal author = NotificationServiceHelper.getUsersService().getPrincipal(
                    authorUsername);
            mail.put("principalAuthor", author);
        }

        mail.put("document", docMessage);
        String subject = notif.getSubject() == null ? "Notification"
                : notif.getSubject();
        subject = NotificationServiceHelper.getNotificationService().getEMailSubjectPrefix()
                + subject;
        mail.put("subject", subject);
        mail.put("template", mailTemplate);
        mail.put("subjectTemplate", subjectTemplate);

        // Transferring all data from event to email
        for (String key : eventInfo.keySet()) {
            mail.put(key, eventInfo.get(key));
            log.debug("Mail prop: " + key);
        }

        mail.put("eventId", eventId);

        try {
            EmailHelper.sendmail(mail);
        } catch (Exception e) {
            throw new ClientException("Failed to send notification email ", e);
        }
    }

    public DocumentViewCodecManager getDocLocator() {
        if (docLocator == null) {
            try {
                docLocator = Framework.getService(DocumentViewCodecManager.class);
            } catch (Exception e) {
                log.info("Could not get service for document view manager");
            }
        }

        return docLocator;
    }

}<|MERGE_RESOLUTION|>--- conflicted
+++ resolved
@@ -110,11 +110,7 @@
             NotificationService service = NotificationServiceHelper.getNotificationService();
 
             // (2)
-<<<<<<< HEAD
             List<Notification> notifs = service.getNotificationsForEvents(eventId);
-=======
-            List<Notification> notifs = service.getNotificationRegistry().getNotificationsForEvent(eventId);
->>>>>>> 6e39069c
             if (notifs == null || notifs.isEmpty()) {
                 return;
             }
