<?xml version="1.0"?>
<project xmlns="http://maven.apache.org/POM/4.0.0" xmlns:xsi="http://www.w3.org/2001/XMLSchema-instance" xsi:schemaLocation="http://maven.apache.org/POM/4.0.0 http://maven.apache.org/maven-v4_0_0.xsd">
  <modelVersion>4.0.0</modelVersion>

  <parent>
    <groupId>org.nuxeo.ecm.platform</groupId>
    <artifactId>nuxeo-platform-parent</artifactId>
    <version>5.2-SNAPSHOT</version>
  </parent>

  <artifactId>nuxeo-platform-directory-sql</artifactId>
  <name>Nuxeo Directory - SQL Storage</name>
  <description>Nuxeo Enterprise Platform: JDBC/SQL storage implementation for
    Nuxeo Directory Management Service.</description>

  <dependencies>
    <dependency>
      <groupId>org.nuxeo.ecm.core</groupId>
      <artifactId>nuxeo-core-api</artifactId>
    </dependency>
    <dependency>
      <groupId>org.nuxeo.ecm.core</groupId>
      <artifactId>nuxeo-core-schema</artifactId>
    </dependency>
    <dependency>
      <groupId>org.nuxeo.ecm.platform</groupId>
      <artifactId>nuxeo-platform-directory-api</artifactId>
    </dependency>
    <dependency>
      <groupId>org.nuxeo.ecm.platform</groupId>
      <artifactId>nuxeo-platform-directory-core</artifactId>
    </dependency>
    <dependency>
      <groupId>commons-lang</groupId>
      <artifactId>commons-lang</artifactId>
      <scope>provided</scope>
    </dependency>
    <dependency>
      <groupId>org.hibernate</groupId>
      <artifactId>hibernate</artifactId>
    </dependency>
    <dependency>
      <groupId>net.sf.opencsv</groupId>
      <artifactId>opencsv</artifactId>
      <version>1.7</version>
    </dependency>
    <dependency>
      <groupId>org.osgi</groupId>
      <artifactId>osgi-core</artifactId>
    </dependency>

    <!-- test scope -->
    <dependency>
      <groupId>org.nuxeo.ecm.core</groupId>
      <artifactId>nuxeo-core</artifactId>
      <scope>test</scope>
    </dependency>
    <dependency>
      <groupId>hsqldb</groupId>
      <artifactId>hsqldb</artifactId>
      <scope>test</scope>
    </dependency>
  </dependencies>

  <build>
    <plugins>
<<<<<<< HEAD
      <plugin>
        <groupId>org.apache.maven.plugins</groupId>
        <artifactId>maven-jar-plugin</artifactId>
        <configuration>
          <archive>
            <manifestFile>src/main/resources/META-INF/MANIFEST.MF</manifestFile>
          </archive>
        </configuration>
=======
      <!-- TODO: do we need all these dependencies in the jar? -->
      <plugin>
        <groupId>org.apache.maven.plugins</groupId>
        <artifactId>maven-dependency-plugin</artifactId>
        <executions>
          <execution>
            <id>copy-installed</id>
            <phase>process-resources</phase>
            <goals>
              <goal>copy</goal>
            </goals>
            <configuration>
              <artifactItems>
                <artifactItem>
                  <groupId>hsqldb</groupId>
                  <artifactId>hsqldb</artifactId>
                </artifactItem>
                <artifactItem>
                  <groupId>commons-lang</groupId>
                  <artifactId>commons-lang</artifactId>
                </artifactItem>
                <artifactItem>
                  <groupId>mysql</groupId>
                  <artifactId>mysql-connector-java</artifactId>
                  <version>3.1.13</version>
                </artifactItem>
              </artifactItems>
              <outputDirectory>${project.build.outputDirectory}/lib</outputDirectory>
            </configuration>
          </execution>
        </executions>
>>>>>>> 39ea4de6
      </plugin>
    </plugins>
  </build>
</project><|MERGE_RESOLUTION|>--- conflicted
+++ resolved
@@ -64,7 +64,6 @@
 
   <build>
     <plugins>
-<<<<<<< HEAD
       <plugin>
         <groupId>org.apache.maven.plugins</groupId>
         <artifactId>maven-jar-plugin</artifactId>
@@ -73,39 +72,6 @@
             <manifestFile>src/main/resources/META-INF/MANIFEST.MF</manifestFile>
           </archive>
         </configuration>
-=======
-      <!-- TODO: do we need all these dependencies in the jar? -->
-      <plugin>
-        <groupId>org.apache.maven.plugins</groupId>
-        <artifactId>maven-dependency-plugin</artifactId>
-        <executions>
-          <execution>
-            <id>copy-installed</id>
-            <phase>process-resources</phase>
-            <goals>
-              <goal>copy</goal>
-            </goals>
-            <configuration>
-              <artifactItems>
-                <artifactItem>
-                  <groupId>hsqldb</groupId>
-                  <artifactId>hsqldb</artifactId>
-                </artifactItem>
-                <artifactItem>
-                  <groupId>commons-lang</groupId>
-                  <artifactId>commons-lang</artifactId>
-                </artifactItem>
-                <artifactItem>
-                  <groupId>mysql</groupId>
-                  <artifactId>mysql-connector-java</artifactId>
-                  <version>3.1.13</version>
-                </artifactItem>
-              </artifactItems>
-              <outputDirectory>${project.build.outputDirectory}/lib</outputDirectory>
-            </configuration>
-          </execution>
-        </executions>
->>>>>>> 39ea4de6
       </plugin>
     </plugins>
   </build>
