/*
 * (C) Copyright 2006-2007 Nuxeo SAS (http://nuxeo.com/) and contributors.
 *
 * All rights reserved. This program and the accompanying materials
 * are made available under the terms of the GNU Lesser General Public License
 * (LGPL) version 2.1 which accompanies this distribution, and is available at
 * http://www.gnu.org/licenses/lgpl.html
 *
 * This library is distributed in the hope that it will be useful,
 * but WITHOUT ANY WARRANTY; without even the implied warranty of
 * MERCHANTABILITY or FITNESS FOR A PARTICULAR PURPOSE. See the GNU
 * Lesser General Public License for more details.
 *
 * Contributors:
 *     Nuxeo - initial API and implementation
 *
 * $Id: JOOoConvertPluginImpl.java 18651 2007-05-13 20:28:53Z sfermigier $
 */

package org.nuxeo.ecm.platform.versioning.service;

import java.util.Collection;
import java.util.HashMap;
import java.util.LinkedHashMap;
import java.util.List;
import java.util.Map;

import org.apache.commons.logging.Log;
import org.apache.commons.logging.LogFactory;
import org.nuxeo.ecm.core.api.ClientException;
import org.nuxeo.ecm.core.api.CoreInstance;
import org.nuxeo.ecm.core.api.CoreSession;
import org.nuxeo.ecm.core.api.DocumentException;
import org.nuxeo.ecm.core.api.DocumentModel;
import org.nuxeo.ecm.core.schema.DocumentType;
import org.nuxeo.ecm.core.schema.FacetNames;
import org.nuxeo.ecm.core.utils.DocumentModelUtils;
import org.nuxeo.ecm.platform.versioning.VersionChangeRequest;
import org.nuxeo.ecm.platform.versioning.api.DocVersion;
import org.nuxeo.ecm.platform.versioning.api.Evaluator;
import org.nuxeo.ecm.platform.versioning.api.PropertiesDef;
import org.nuxeo.ecm.platform.versioning.api.SnapshotOptions;
import org.nuxeo.ecm.platform.versioning.api.VersionIncEditOptions;
import org.nuxeo.ecm.platform.versioning.api.VersioningActions;
import org.nuxeo.ecm.platform.versioning.api.VersioningException;
import org.nuxeo.ecm.platform.versioning.api.VersioningManager;
import org.nuxeo.ecm.platform.versioning.wfintf.WFState;
import org.nuxeo.ecm.platform.versioning.wfintf.WFVersioningPolicyProvider;
import org.nuxeo.runtime.model.ComponentContext;
import org.nuxeo.runtime.model.ComponentInstance;
import org.nuxeo.runtime.model.DefaultComponent;
import org.nuxeo.runtime.model.Property;

/**
 * Versions management component implementation.
 * 
 * @author : <a href="dm@nuxeo.com">Dragos Mihalache</a>
 */
public class VersioningService extends DefaultComponent implements
        VersioningManager {

    public static final String COMPONENT_ID = "org.nuxeo.ecm.platform.versioning.service.VersioningService";

    public static final String VERSIONING_EXTENSION_POINT_RULES = "rules";

    public static final String VERSIONING_EXTENSION_POINT_PROPERTIES = "properties";

    private static final Log log = LogFactory.getLog(VersioningService.class);

    private String minorVersionProperty;

    private String majorVersionProperty;

    private final Map<String, WFBasedRuleDescriptor> wfRuleDescriptors = new LinkedHashMap<String, WFBasedRuleDescriptor>();

    private final Map<String, EditBasedRuleDescriptor> editRuleDescriptors = new LinkedHashMap<String, EditBasedRuleDescriptor>();

    private final Map<String, AutoBasedRuleDescriptor> autoRuleDescriptors = new LinkedHashMap<String, AutoBasedRuleDescriptor>();

    private final Map<String, VersioningPropertiesDescriptor> propertiesDescriptors = new HashMap<String, VersioningPropertiesDescriptor>();

    private final Map<String, CreateSnapshotDescriptor> snapshotDescriptors = new HashMap<String, CreateSnapshotDescriptor>();

    public VersioningService() {
        log.debug("<init>");
    }

    @Override
    public void activate(ComponentContext context) throws Exception {
        log.debug("<activate>");
        super.activate(context);

        minorVersionProperty = getPropertyFallback(context,
                "defaultMinorVersion", PropertiesDef.DOC_PROP_MINOR_VERSION);
        majorVersionProperty = getPropertyFallback(context,
                "defaultMajorVersion", PropertiesDef.DOC_PROP_MAJOR_VERSION);
    }

    private static String getPropertyFallback(ComponentContext context,
            String propName, String defaultValue) {
        final Property p = context.getProperty(propName);
        if (p != null) {
            try {
                return (String) p.getValue();
            } catch (ClassCastException e) {
                return defaultValue;
            }
        }
        return defaultValue;
    }

    @Override
    public void deactivate(ComponentContext context) throws Exception {
        log.debug("<deactivate>");
        super.deactivate(context);

        wfRuleDescriptors.clear();
        editRuleDescriptors.clear();
        autoRuleDescriptors.clear();
        propertiesDescriptors.clear();
    }

    @Override
    public void registerContribution(Object contribution,
            String extensionPoint, ComponentInstance contributor) {
        if (VERSIONING_EXTENSION_POINT_RULES.equals(extensionPoint)) {
            if (contribution instanceof WFBasedRuleDescriptor) {
                WFBasedRuleDescriptor descriptor = (WFBasedRuleDescriptor) contribution;
                String name = descriptor.getName();
                if (wfRuleDescriptors.containsKey(name)) {
                    log.debug("deleting contribution " + name);
                    wfRuleDescriptors.remove(name);
                }
                wfRuleDescriptors.put(name, descriptor);
                log.debug("added a "
                        + WFBasedRuleDescriptor.class.getSimpleName());
            } else if (contribution instanceof EditBasedRuleDescriptor) {
                EditBasedRuleDescriptor descriptor = (EditBasedRuleDescriptor) contribution;
                String name = descriptor.getName();
                if (editRuleDescriptors.containsKey(name)) {
                    log.debug("deleting contribution " + name);
                    editRuleDescriptors.remove(name);
                }
                editRuleDescriptors.put(name, descriptor);
                log.debug("added a "
                        + EditBasedRuleDescriptor.class.getSimpleName());
            } else if (contribution instanceof AutoBasedRuleDescriptor) {
                AutoBasedRuleDescriptor descriptor = (AutoBasedRuleDescriptor) contribution;
                String name = descriptor.getName();
                if (autoRuleDescriptors.containsKey(name)) {
                    log.debug("deleting contribution " + name);
                    autoRuleDescriptors.remove(name);
                }
                autoRuleDescriptors.put(name, descriptor);
                log.debug("added a "
                        + AutoBasedRuleDescriptor.class.getSimpleName());
            } else if (contribution instanceof CreateSnapshotDescriptor) {
                CreateSnapshotDescriptor descriptor = (CreateSnapshotDescriptor) contribution;
                String name = descriptor.getName();
                if (snapshotDescriptors.containsKey(name)) {
                    log.debug("override snapshot descriptor: " + name);
                    snapshotDescriptors.remove(name);
                }
                snapshotDescriptors.put(name, descriptor);
                log.debug("added " + descriptor);
            } else {
                log.warn("Descriptor not handled: " + contribution);
            }
        } else if (VERSIONING_EXTENSION_POINT_PROPERTIES.equals(extensionPoint)) {
            VersioningPropertiesDescriptor descriptor = (VersioningPropertiesDescriptor) contribution;
            List<String> docTypes = descriptor.getDocumentTypes();
            if (docTypes != null) {
                for (String docType : docTypes) {
                    if (propertiesDescriptors.containsKey(docType)) {
                        log.debug("Override versioning properties for document type "
                                + docType);
                        propertiesDescriptors.remove(docType);
                    }
                    propertiesDescriptors.put(docType, descriptor);
                }
            }
        }
    }

    @Override
    public void unregisterContribution(Object contribution,
            String extensionPoint, ComponentInstance contributor) {
        // TODO
    }

<<<<<<< HEAD
    public VersionIncEditOptions getVersionIncEditOptions(
            @NotNull DocumentModel docModel) throws VersioningException,
            ClientException, DocumentException {
=======
    public VersionIncEditOptions getVersionIncEditOptions(DocumentModel docModel)
            throws VersioningException, ClientException, DocumentException {
>>>>>>> a49519ef
        if (null == docModel.getSessionId()) {
            throw new IllegalArgumentException(
                    "document model is not bound to a core session (null sessionId)");
        }

        final CoreSession coreSession = CoreInstance.getInstance().getSession(
                docModel.getSessionId());
        if (null == coreSession) {
            throw new ClientException("cannot get core session for doc: "
                    + docModel);
        }
        String lifecycleState = coreSession.getCurrentLifeCycleState(docModel.getRef());

        DocumentType type = docModel.getDocumentType();

        // check if we have versionable facet for the given doc type
        if (!type.getFacets().contains(FacetNames.VERSIONABLE)) {
            final VersionIncEditOptions vincOpt = new VersionIncEditOptions();
            vincOpt.setVersioningAction(VersioningActions.NO_VERSIONING);
            vincOpt.addInfo("no versioning for doc type '" + type.getName()
                    + "'");
            return vincOpt;
        }

        final boolean wfInProgress = WFState.hasWFProcessInProgress(docModel);

        // FIXME hardcoded state
        if (wfInProgress) {
            log.debug("workflow in progress");
            lifecycleState = "review";
        }

        if (lifecycleState == null) {
            final VersionIncEditOptions vincOpt = new VersionIncEditOptions();
            vincOpt.addInfo("document doesn't have a lifecycle state, cannot determine v inc options");
            return vincOpt;
        }

        VersionIncEditOptions versIncOpts = getVersionIncOptions(
                lifecycleState, type.getName(), docModel);

        // if the rule says to query workflow do so
        if (versIncOpts.getVersioningAction() == VersioningActions.ACTION_QUERY_WORKFLOW) {
            versIncOpts.addInfo("check versioning policy in document workflow");

            final VersioningActions wfvaction = WFVersioningPolicyProvider.getVersioningPolicyFor(docModel);
            versIncOpts.addInfo("wfvaction = " + wfvaction);

            if (wfvaction != null) {
                if (wfvaction == VersioningActions.ACTION_CASE_DEPENDENT) {
                    if (versIncOpts.getOptions() == null
                            || versIncOpts.getOptions().isEmpty()) {
                        versIncOpts.addOption(VersioningActions.ACTION_NO_INCREMENT);
                        versIncOpts.addOption(VersioningActions.ACTION_INCREMENT_MINOR);
                        versIncOpts.addOption(VersioningActions.ACTION_INCREMENT_MAJOR);
                    }
                } else {
                    versIncOpts.clearOptions();
                    // because LE needs options we add the option received from
                    // WF also the rule is that if wf specified an inc option
                    // that one is to be added
                    versIncOpts.addOption(wfvaction);
                    // set default so it will appear selected
                    versIncOpts.setDefaultVersioningAction(wfvaction);
                }
                versIncOpts.setVersioningAction(wfvaction);
            } else {
                log.error("wf action is null");
                versIncOpts.addInfo("wf action is null");
                versIncOpts.setVersioningAction(null);
            }
        }

        return versIncOpts;
    }

    /**
     * Edit: an increment option is asked to a user who edits a document in
     * various lifecycle states.
     * 
     * @param lifecycleState
     * @return
     * 
     * @deprecated parameters are insufficient for a full evaluation. Will be
     *             removed. Use getVersionIncEditOptions(...)
     */
    @Deprecated
    public VersionIncEditOptions getVersionIncOptions(String lifecycleState,
            String docType) {

        try {
            return getVersionIncOptions(lifecycleState, docType, null);
        } catch (ClientException e) {
            log.error(
                    "Cannot get version increment options for lifecycleState: "
                            + lifecycleState + " and docType: " + docType, e);
            return null;
        }
    }

    /**
     * Needed to keep API compatibility (will be deprecated)
     * 
     * @param lifecycleState
     * @param docType - redundant when docModel is not null
     * @param docModel
     * @return
     * @throws ClientException
     */
    // FIXME : there is no order on rules, which makes it hard to define which
    // rule will be used first ; use LinkedHashMap for now to use the rule
    // registration order
    private VersionIncEditOptions getVersionIncOptions(String lifecycleState,
            String docType, DocumentModel docModel) throws ClientException {

        final String logPrefix = "<getVersionIncOptions> ";

        if (null == lifecycleState) {
            throw new IllegalArgumentException("null lifecycleState ");
        }
        if (null == docType) {
            throw new IllegalArgumentException("null docType ");
        }

        log.debug(logPrefix + "lifecycle state : " + lifecycleState);
        log.debug(logPrefix + "docType         : " + docType);
        log.debug(logPrefix + "edit descriptors: " + editRuleDescriptors);

        final VersionIncEditOptions editOptions = new VersionIncEditOptions();

        for (EditBasedRuleDescriptor descriptor : editRuleDescriptors.values()) {
            if (!descriptor.isEnabled()) {
                continue;
            }
            if (!descriptor.isDocTypeAccounted(docType)) {
                log.debug(logPrefix + "rule descriptor excluded for doc type: "
                        + docType);
                continue;
            }

            final String descriptorLifecycleState = descriptor.getLifecycleState();

            if (!descriptorLifecycleState.equals("*")
                    && !descriptorLifecycleState.equals(lifecycleState)) {
                log.debug(logPrefix
                        + "rule descriptor excluded for lifecycle: "
                        + lifecycleState);
                continue;
            }

            // identified the rule
            log.debug(logPrefix + "rule descriptor to apply: " + descriptor);
            editOptions.addInfo("Matching rule descriptor: " + descriptor);

            final String action = descriptor.getAction();
            final VersioningActions descriptorAction = VersioningActions.getByActionName(action);

            final String info = "edit descriptor action: " + action + " => "
                    + descriptorAction;
            log.debug(logPrefix + info);
            editOptions.addInfo(info);

            // will add options (these are to be displayed to user) only if
            // action is ask_user
            if (VersioningActions.ACTION_CASE_DEPENDENT == descriptorAction
                    || VersioningActions.ACTION_QUERY_WORKFLOW == descriptorAction) {
                log.debug(logPrefix + "adding options ");
                final RuleOptionDescriptor[] descOptions = descriptor.getOptions();
                for (RuleOptionDescriptor opt : descOptions) {

                    // check if there is a specified evaluator to display or not
                    // this option
                    Evaluator evaluator = opt.getEvaluator();
                    if (evaluator != null) {
                        if (docModel != null) {
                            if (!evaluator.evaluate(docModel)) {
                                log.debug("option not added (evaluated to false) "
                                        + opt);
                                continue;
                            }
                        } else {
                            log.warn("Cannot invoke evaluator with null document for option: "
                                    + opt);
                        }
                    }

                    VersioningActions vAction = VersioningActions.getByActionName(opt.getValue());
                    if (vAction != null) {
                        if (opt.isDefault()) {
                            editOptions.setDefaultVersioningAction(vAction);
                        }
                        editOptions.addOption(vAction);
                    } else {
                        log.warn("Invalid action name: " + opt);
                    }
                }
            } else {
                log.debug(logPrefix + "descriptorAction = " + descriptorAction
                        + "; no option for user specified by rule.");

            }
            editOptions.setVersioningAction(descriptorAction);
            editOptions.addInfo("descriptorAction = " + descriptorAction);

            // apply only the first matching rule
            break;
        }

        log.debug(logPrefix + "computed options: " + editOptions);

        return editOptions;
    }

    public void incrementVersions(VersionChangeRequest req)
            throws ClientException {
        final String logPrefix = "<incrementVersions> ";

        if (req.getSource() == VersionChangeRequest.RequestSource.WORKFLOW) {
            boolean ruleFound = false;
            for (WFBasedRuleDescriptor descriptor : wfRuleDescriptors.values()) {
                if (!descriptor.isEnabled()) {
                    continue;
                }

                if (descriptor.getWorkflowStateInitial().equals(
                        req.getWfInitialState())
                        && descriptor.getWorkflowStateFinal().equals(
                                req.getWfFinalState())) {

                    log.debug("applying lifecycle rule: "
                            + descriptor.getName());

                    // we detected a match - perform action
                    performRuleAction(descriptor, req);
                    ruleFound = true;
                }
            }

            if (!ruleFound) {
                log.debug(logPrefix + "No matching rule found for request: "
                        + req);
            }

        } else if (req.getSource() == VersionChangeRequest.RequestSource.EDIT) {
            for (EditBasedRuleDescriptor descriptor : editRuleDescriptors.values()) {
                if (!descriptor.isEnabled()) {
                    continue;
                }

                // check document type
                String docType = req.getDocument().getType();
                if (!descriptor.isDocTypeAccounted(docType)) {
                    log.debug(logPrefix
                            + "rule descriptor excluded for doc type: "
                            + docType);
                    continue;
                }
                log.debug(logPrefix + "rule descriptor matching doc type: "
                        + docType);

                // FIXME: match with a specific rule
                boolean handled = performRuleAction(descriptor, req);
                if (handled) {
                    break;
                }
            }

        } else if (req.getSource() == VersionChangeRequest.RequestSource.AUTO) {
            log.debug(logPrefix + "autoRuleDescriptors #: "
                    + autoRuleDescriptors.size());

            String lifecycleState;
            try {
                lifecycleState = req.getDocument().getCurrentLifeCycleState();
            } catch (ClientException e) {
                log.error(e);
                log.warn(logPrefix
                        + "Cannot get CurrentLifeCycleState for document "
                        + req.getDocument());
                // XXX what rule should apply?
                lifecycleState = "";
            }

            log.debug(logPrefix + "CurrentLifeCycleState : " + lifecycleState);
            boolean handled = false;
            for (AutoBasedRuleDescriptor descriptor : autoRuleDescriptors.values()) {
                if (!descriptor.isEnabled()) {
                    continue;
                }

                log.debug(logPrefix + "applying autoRuleDescriptors #: "
                        + descriptor);

                final String descriptorLifecycleState = descriptor.getLifecycleState();

                if (null == descriptorLifecycleState) {
                    log.warn(logPrefix
                            + "descriptorLifecycleState is null, rule skipped");
                    continue;
                }

                if (descriptorLifecycleState.equals("*")
                        || descriptorLifecycleState.equals(lifecycleState)) {
                    // FIXME: match with a specific rule
                    handled = performRuleAction(descriptor, req);
                    if (handled) {
                        break;
                    }
                }
            }
            // no versioning rule that can be applied
            if (!handled) {
                final VersioningActions action = req.getVersioningAction();
                log.debug("No (AUTO) rule matched. Perform action specified by the caller: "
                        + action);
                if (action == null) {
                    log.warn("versioning action is null, inc version aborted.");
                    return;
                }
                performRuleAction(action, req.getDocument());
            }
        } else {
            log.warn(logPrefix + "<incrementVersions> not handled: " + req);
        }
    }

    private boolean performRuleAction(RuleDescriptor descriptor,
            VersionChangeRequest req) throws ClientException {

        String descActionName = descriptor.getAction();

        final VersioningActions descAction = VersioningActions.getByActionName(descActionName);
        if (descAction == null) {
            log.error(String.format(
                    "invalid action name: %s in descriptor: %s",
                    descActionName, descriptor.getName()));
            return false;
        }

        VersioningActions action = descAction;
        if (action.equals(VersioningActions.ACTION_CASE_DEPENDENT)) {
            action = req.getVersioningAction();
        }

        // if editaction.. identify option and perform additional operations if
        // specified
        // like: perform lifecycle transition
        // AT: yeah, me too.
        if (descriptor instanceof EditBasedRuleDescriptor) {
            RuleOptionDescriptor[] opts = ((EditBasedRuleDescriptor) descriptor).getOptions();

            DocumentModel doc = req.getDocument();
            String currentDocLifeCycleState;
            try {
                CoreSession coreSession = CoreInstance.getInstance().getSession(
                        doc.getSessionId());
                if (null == coreSession) {
                    throw new ClientException(
                            "cannot get core session for doc: " + doc);
                }
                currentDocLifeCycleState = coreSession.getCurrentLifeCycleState(doc.getRef());
            } catch (ClientException e) {
                log.warn("cannot get lifecycle to perform possible transition "
                        + "specified by versioning in rule options "
                        + descriptor.getName(), e);
                return false;
            }

            // check lifecycle
            String descriptorLifecycleState = ((EditBasedRuleDescriptor) descriptor).getLifecycleState();
            if (!descriptorLifecycleState.equals("*")
                    && !descriptorLifecycleState.equals(currentDocLifeCycleState)) {
                return false;
            }

            for (RuleOptionDescriptor option : opts) {
                String optionValue = option.getValue();
                if (optionValue == null) {
                    log.error("RuleOptionDescriptor name not defined in RuleDescriptor: "
                            + descriptor);
                    continue;
                }

                VersioningActions selectedOption = req.getVersioningAction();

                // NXP-1236 : apply default incrementation option
                if (selectedOption == VersioningActions.ACTION_INCREMENT_DEFAULT
                        && option.isDefault()) {
                    action = VersioningActions.getByActionName(optionValue);
                    selectedOption = action; // to perform lifecycle
                    // transition
                }

                if (selectedOption == VersioningActions.getByActionName(optionValue)) {
                    // apply eventually specified lifecycle transition
                    String lsTrans = option.getLifecycleTransition();
                    if (lsTrans != null) {
                        log.debug("followTransition: " + lsTrans);

                        try {
                            doc.followTransition(lsTrans);
                        } catch (ClientException e) {
                            throw new ClientException(
                                    "cannot perform lifecycle transition: "
                                            + lsTrans
                                            + " specified by versioning rule:option "
                                            + descriptor.getName() + ":"
                                            + optionValue, e);
                        }
                    }
                }
            }
        }

        return performRuleAction(action, req.getDocument());
    }

    private boolean performRuleAction(VersioningActions action,
            DocumentModel doc) throws ClientException {
        if (action.equals(VersioningActions.ACTION_INCREMENT_MAJOR)) {
            incrementMajor(doc);
        } else if (action.equals(VersioningActions.ACTION_INCREMENT_MINOR)) {
            incrementMinor(doc);
        } else {
            log.debug("<incrementVersions> action not recognized: " + action);
            return false;
        }

        return true;
    }

    private static long getValidVersionNumber(DocumentModel doc, String propName)
            throws ClientException {
        final Object propVal = doc.getProperty(
                DocumentModelUtils.getSchemaName(propName),
                DocumentModelUtils.getFieldName(propName));

        long ver = 0;
        if (null == propVal) {
            // versions not initialized
        } else {
            try {
                ver = (Long) propVal;
            } catch (ClassCastException e) {
                throw new ClientException("Property " + propName
                        + " should be of type Long");
            }
        }

        return ver;
    }

    public DocumentModel incrementMajor(DocumentModel doc)
            throws ClientException {
        String documentType = doc.getType();
        String majorPropName = getMajorVersionPropertyName(documentType);
        String minorPropName = getMinorVersionPropertyName(documentType);

        long major = getValidVersionNumber(doc, majorPropName);
        long minor = getValidVersionNumber(doc, minorPropName);

        major++;
        minor = 0;

        doc.setProperty(DocumentModelUtils.getSchemaName(majorPropName),
                DocumentModelUtils.getFieldName(majorPropName), major);
        doc.setProperty(DocumentModelUtils.getSchemaName(minorPropName),
                DocumentModelUtils.getFieldName(minorPropName), minor);

        log.debug("<incrementMajor> DocumentModel (major=" + major + ", minor="
                + minor + ")");

        return doc;
    }

    public DocumentModel incrementMinor(DocumentModel doc)
            throws ClientException {
        String documentType = doc.getType();
        String majorPropName = getMajorVersionPropertyName(documentType);
        String minorPropName = getMinorVersionPropertyName(documentType);

        long major = getValidVersionNumber(doc, majorPropName);
        long minor = getValidVersionNumber(doc, minorPropName);

        minor++;

        doc.setProperty(DocumentModelUtils.getSchemaName(majorPropName),
                DocumentModelUtils.getFieldName(majorPropName), major);
        doc.setProperty(DocumentModelUtils.getSchemaName(minorPropName),
                DocumentModelUtils.getFieldName(minorPropName), minor);

        log.debug("<incrementMinor> DocumentModel (major=" + major + ", minor="
                + minor + ")");

        return doc;
    }

    public String getVersionLabel(DocumentModel doc) throws ClientException {
        String documentType = doc.getType();
        String majorPropName = getMajorVersionPropertyName(documentType);
        String minorPropName = getMinorVersionPropertyName(documentType);

        long major = getValidVersionNumber(doc, majorPropName);
        long minor = getValidVersionNumber(doc, minorPropName);

        return major + "." + minor;
    }

    /**
     * Returns the default property name to use when setting the major version.
     */
    public String getDefaultMajorVersionPropertyName() {
        return majorVersionProperty;
    }

    /**
     * Returns the default property name to use when setting the minor version.
     */
    public String getDefaultMinorVersionPropertyName() {
        return minorVersionProperty;
    }

    /**
     * Returns the property name to use when setting the major version for this
     * document type or default property name if not explicitly set for the
     * given document type.
     */
    public String getMajorVersionPropertyName(String documentType) {
        if (propertiesDescriptors.containsKey(documentType)) {
            VersioningPropertiesDescriptor descriptor = propertiesDescriptors.get(documentType);
            String majorVersionField = descriptor.getMajorVersion();
            if (majorVersionField != null) {
                return majorVersionField;
            }
        }
        return majorVersionProperty;
    }

    /**
     * Returns the property name to use when setting the minor version for this
     * document type or default property name if not explicitly set for the
     * given document type.
     */
    public String getMinorVersionPropertyName(String documentType) {
        if (propertiesDescriptors.containsKey(documentType)) {
            VersioningPropertiesDescriptor descriptor = propertiesDescriptors.get(documentType);
            String minorVersionField = descriptor.getMinorVersion();
            if (minorVersionField != null) {
                return minorVersionField;
            }
        }
        return minorVersionProperty;
    }

    // TODO: this is obviously not implemented.
    public DocVersion getNextVersion(DocumentModel documentModel)
            throws ClientException {
        throw new UnsupportedOperationException("not implemented");
    }

    public SnapshotOptions getCreateSnapshotOption(DocumentModel document)
            throws ClientException {
        // we cannot rely on cached document lifecycle state, so refetch it
        // directly from the core
        if (null == document.getSessionId()) {
            throw new IllegalArgumentException(
                    "document model is not bound to a core session (null sessionId)");
        }

        final CoreSession coreSession = CoreInstance.getInstance().getSession(
                document.getSessionId());
        if (null == coreSession) {
            throw new ClientException("cannot get core session for doc: "
                    + document);
        }
        String lifecycleState = coreSession.getCurrentLifeCycleState(document.getRef());

        if (null == lifecycleState) {
            log.error("Cannot get lifecycle state for doc " + document);
            return SnapshotOptions.UNDEFINED;
        }

        Collection<CreateSnapshotDescriptor> descriptorsIt = snapshotDescriptors.values();
        for (CreateSnapshotDescriptor createSnapshotDescriptor : descriptorsIt) {
            if (createSnapshotDescriptor.applyForLifecycleState(lifecycleState)) {

                // check special conditions if any
                boolean skip = false;
                for (Evaluator evaluator : createSnapshotDescriptor.getEvaluators()) {

                    if (!evaluator.evaluate(document)) {
                        log.debug("snapshot descriptor "
                                + createSnapshotDescriptor.getName()
                                + " skipped because of negative evaluation of "
                                + evaluator.getClass());

                        skip = true;
                        break;
                    }
                }
                if (skip) {
                    break;
                }

                log.debug("found snapshot descriptor: "
                        + createSnapshotDescriptor.getName());
                return createSnapshotDescriptor.getSnapshotOption();
            }
        }
        log.debug("couldn't find a matching snapshot descriptor for doc "
                + document.getTitle() + " with lifecycle state: "
                + lifecycleState);
        return SnapshotOptions.UNDEFINED;
    }

}<|MERGE_RESOLUTION|>--- conflicted
+++ resolved
@@ -53,7 +53,7 @@
 
 /**
  * Versions management component implementation.
- * 
+ *
  * @author : <a href="dm@nuxeo.com">Dragos Mihalache</a>
  */
 public class VersioningService extends DefaultComponent implements
@@ -188,14 +188,8 @@
         // TODO
     }
 
-<<<<<<< HEAD
-    public VersionIncEditOptions getVersionIncEditOptions(
-            @NotNull DocumentModel docModel) throws VersioningException,
-            ClientException, DocumentException {
-=======
     public VersionIncEditOptions getVersionIncEditOptions(DocumentModel docModel)
             throws VersioningException, ClientException, DocumentException {
->>>>>>> a49519ef
         if (null == docModel.getSessionId()) {
             throw new IllegalArgumentException(
                     "document model is not bound to a core session (null sessionId)");
@@ -248,8 +242,8 @@
                 if (wfvaction == VersioningActions.ACTION_CASE_DEPENDENT) {
                     if (versIncOpts.getOptions() == null
                             || versIncOpts.getOptions().isEmpty()) {
-                        versIncOpts.addOption(VersioningActions.ACTION_NO_INCREMENT);
-                        versIncOpts.addOption(VersioningActions.ACTION_INCREMENT_MINOR);
+                    versIncOpts.addOption(VersioningActions.ACTION_NO_INCREMENT);
+                    versIncOpts.addOption(VersioningActions.ACTION_INCREMENT_MINOR);
                         versIncOpts.addOption(VersioningActions.ACTION_INCREMENT_MAJOR);
                     }
                 } else {
@@ -275,10 +269,10 @@
     /**
      * Edit: an increment option is asked to a user who edits a document in
      * various lifecycle states.
-     * 
+     *
      * @param lifecycleState
      * @return
-     * 
+     *
      * @deprecated parameters are insufficient for a full evaluation. Will be
      *             removed. Use getVersionIncEditOptions(...)
      */
@@ -298,7 +292,7 @@
 
     /**
      * Needed to keep API compatibility (will be deprecated)
-     * 
+     *
      * @param lifecycleState
      * @param docType - redundant when docModel is not null
      * @param docModel
