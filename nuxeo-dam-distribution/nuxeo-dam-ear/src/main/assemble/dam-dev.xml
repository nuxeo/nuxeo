<assembly>

  <!-- RESOURCES -->
  <assemble>
    <set>resources</set>
    <outputFile>/</outputFile>
  </assemble>
  <zipEntrySet id="resources">
    <artifact>
      org.nuxeo.ecm.platform:nuxeo-platform-ear:${nuxeo.features.version}:zip:resources-mono
    </artifact>
  </zipEntrySet>

  <!-- ARTIFACTS -->
  <assemble>
    <outputFile>/</outputFile>
    <set>root-artifacts</set>
  </assemble>
  <artifactSet id="root-artifacts">
    <import>**</import>
    <includes>
      <artifact name="nuxeo-dam-webapp" />
      <artifact name="nuxeo-dam-webapp-core" />
    </includes>
  </artifactSet>

  <assemble>
    <outputFile>system</outputFile>
    <set>system</set>
  </assemble>
  <artifactSet id="system">
    <import>**</import>
    <includeDependencies>true</includeDependencies>
    <includes>
      <artifact group="org.nuxeo.*" category="runtime,jboss4" includeDependsOnCategory="false" />
      <artifact group="org.nuxeo.*" category="core,search,web" />
      <artifact name="nuxeo-platform-imaging*" />
      <artifact name="nuxeo-platform-video*" />
      <artifact name="nuxeo-platform-audio*" />
      <artifact name="nuxeo-chemistry*" />
      <artifact name="nuxeo-webengine*"/>
    </includes>
    <excludes>
      <artifact group="!org.nuxeo*" />
      <artifact group="org.nuxeo.common" />
      <artifact name="nuxeo-runtime-jboss-extensions" />

      <artifact name="nuxeo-platform-webapp" />
      <artifact name="nuxeo-platform-webapp-core" />

<<<<<<< HEAD
      <artifact name="nuxeo-platform-imaging-dm" />
=======
>>>>>>> 93116605
      <artifact name="nuxeo-platform-virtualnavigation-web" />
      <artifact name="nuxeo-platform-forum*" />
      <artifact name="nuxeo-platform-syndication" />
      <artifact name="nuxeo-platform-publish*" />
      <artifact name="nuxeo-platform-comment-web" />
      <artifact name="nuxeo-platform-workflow*" />

      <artifact name="nuxeo-platform-audit-facade" />
      <artifact name="nuxeo-platform-placeful-facade" />
      <artifact name="nuxeo-platform-ear" />
      <artifact name="nuxeo-apt-extensions" />

      <artifact name="nuxeo-platform-lang" />

      <artifact name="nuxeo-dam-webapp" />
      <artifact name="nuxeo-dam-webapp-core" />
    </excludes>
  </artifactSet>

  <assemble>
    <outputFile>system</outputFile>
    <unpack>true</unpack>
    <unpackInNewDirectory>true</unpackInNewDirectory>
    <set>nuxeo-platform-unpacked</set>
  </assemble>
  <artifactSet id="nuxeo-platform-unpacked">
    <import>**</import>
    <includes>
      <artifact name="nuxeo-platform-audit-facade" />
      <artifact name="nuxeo-platform-placeful-facade" />
    </includes>
  </artifactSet>

  <!-- third party libraries embedded in the ear -->
  <assemble>
    <outputFile>lib</outputFile>
    <set>nuxeo-fixed-libs</set>
  </assemble>
  <artifactSet id="nuxeo-fixed-libs">
    <artifacts>
      <artifact group="org.freemarker" name="freemarker" />
      <artifact group="org.osgi" name="osgi-core" />
      <artifact group="commons-collections" name="commons-collections" />
      <artifact group="commons-io" name="commons-io" />
      <artifact group="commons-lang" name="commons-lang" />
      <artifact group="commons-fileupload" name="commons-fileupload" />
      <artifact group="net.sourceforge.cssparser" name="cssparser" />
      <artifact group="org.w3c" name="sac" />
      <artifact group="net.sf.ehcache" name="ehcache" />
      <artifact group="net.sf.ezmorph" name="ezmorph" />
      <artifact group="jboss" name="jboss-cache-jdk50" />
      <artifact group="org.jboss.seam" name="jboss-seam" />
      <artifact group="org.jboss.seam" name="jboss-seam-remoting" />
      <artifact group="org.jboss.seam" name="jboss-seam-ui" />
      <artifact group="org.jboss.seam" name="jboss-seam-mail" />
      <artifact group="org.jboss.seam" name="jboss-seam-debug" />
      <artifact group="javax.el" name="el-ri" />
      <artifact group="org.jboss.el" name="jboss-el" />
      <artifact group="org.jbpm.jbpm3" name="jbpm-jpdl" />
      <artifact group="jboss" name="jgroups" />
      <artifact group="org.restlet" name="org.restlet" />
      <artifact group="org.wikimodel" name="wem" />
      <artifact group="jmimemagic" name="jmimemagic" />
      <artifact group="rome" name="rome" />
      <artifact group="commons-jexl" name="commons-jexl" />
      <artifact group="com.hp.hpl.jena" name="arq" />
      <artifact group="com.noelios.restlet" name="com.noelios.restlet" />
      <artifact group="com.noelios.restlet" name="com.noelios.restlet.ext.servlet" />
      <artifact group="com.ibm.icu" name="icu4j" />
      <artifact group="com.hp.hpl.jena" name="iri" />
      <artifact group="cup" name="java-cup" />
      <artifact group="jdom" name="jdom" />
      <artifact group="com.hp.hpl.jena" name="jena" />
      <artifact group="joda-time" name="joda-time" />
      <artifact group="org.restlet" name="org.restlet.ext.fileupload" />
      <artifact group="oro" name="oro" />
      <artifact group="org.apache.poi" name="poi" />
      <artifact group="org.apache.poi" name="poi-scratchpad" />
      <artifact group="org.apache.poi" name="poi-ooxml" />
      <artifact group="com.sun.xml" name="relaxngDatatype" />
      <artifact group="com.sun.xml" name="xsom" />
      <!--
        version is needed because of assembly plugin don't manage
        classifier here
      -->
      <artifact group="net.sf.json-lib" name="json-lib" classifier="jdk15" version="2.2.1" />
      <artifact group="org.apache.lucene" name="lucene-core" />
      <artifact group="net.sf.opencsv" name="opencsv" />
      <artifact group="org.codehaus.plexus" name="plexus-utils" />
      <artifact group="org.slf4j" name="slf4j-api" />
      <artifact group="org.slf4j" name="slf4j-log4j12" />
      <artifact group="org.richfaces.framework" name="richfaces-api" />
      <artifact group="org.richfaces.framework" name="richfaces-impl" />
      <artifact group="org.richfaces.ui" name="richfaces-ui" />
      <artifact group="org.apache.directory.server" name="apacheds-protocol-shared" />
      <artifact group="org.apache.directory.shared" name="shared-ldap" />
      <artifact group="com.sun.facelets" name="jsf-facelets" />
      <artifact group="org.nuxeo.ecm.platform" name="nuxeo-jbossws-wrapper" />
      <!-- Nuxeo-WebEngine fixed libs -->
      <artifact group="org.codehaus.groovy" name="groovy-all" />
      <artifact group="com.sun.jersey" name="jersey-core" />
      <artifact group="com.sun.jersey" name="jersey-server" />
      <artifact group="javax.ws.rs" name="jsr311-api" />
      <artifact group="javax.script" name="script-api" />
      <!-- JOD / OOo libs and other converters deps-->
      <artifact group="com.artofsolving" name="jodconverter" />
      <artifact group="org.openoffice" name="ridl" />
      <artifact group="org.openoffice" name="juh" />
      <artifact group="org.openoffice" name="unoil" />
      <artifact group="org.openoffice" name="jurt" />
      <artifact group="com.thoughtworks.xstream" name="xstream" />
      <artifact group="pdfbox" name="pdfbox" />
      <artifact group="org.fontbox" name="fontbox" />
      <artifact group="org.jempbox" name="jempbox" />
      <artifact group="com.google.gwt" name="gwt-servlet" />
      <artifact group="de.schlichtherle.io" name="truezip" />

      <!-- CMIS libs -->
      <artifact group="org.apache.chemistry" name="chemistry-api" />
      <artifact group="org.apache.chemistry" name="chemistry-atompub" />
      <artifact group="org.apache.chemistry" name="chemistry-atompub-server" />
      <artifact group="org.apache.chemistry" name="chemistry-commons" />
      <artifact group="org.apache.chemistry" name="chemistry-ws" />

      <artifact group="org.apache.abdera" name="abdera-core" />
      <artifact group="org.apache.abdera" name="abdera-i18n" />
      <artifact group="org.apache.abdera" name="abdera-parser" />
      <artifact group="org.apache.abdera" name="abdera-server" />

      <artifact group="org.apache.ws.commons.axiom" name="axiom-api" />
      <artifact group="org.apache.ws.commons.axiom" name="axiom-impl" />
      <artifact group="org.antlr" name="antlr-runtime" />

    </artifacts>
  </artifactSet>

  <assemble>
    <outputFile>/</outputFile>
    <set>dam-common-resources</set>
  </assemble>
  <fileSet id="dam-common-resources">
    <directory>src/main/resources_dam_common
    </directory>
  </fileSet>

  <assemble>
    <outputFile>/</outputFile>
    <set>dam-dev-resources</set>
  </assemble>
  <fileSet id="dam-dev-resources">
    <directory>src/main/resources_dam_dev
    </directory>
  </fileSet>

  <assemble>
    <delete>true</delete>
    <outputFile>config</outputFile>
    <file>nxrelations-default-jena-bundle.xml</file>
    <file>nxmail-scheduler-config.xml</file>
  </assemble>

</assembly><|MERGE_RESOLUTION|>--- conflicted
+++ resolved
@@ -48,10 +48,6 @@
       <artifact name="nuxeo-platform-webapp" />
       <artifact name="nuxeo-platform-webapp-core" />
 
-<<<<<<< HEAD
-      <artifact name="nuxeo-platform-imaging-dm" />
-=======
->>>>>>> 93116605
       <artifact name="nuxeo-platform-virtualnavigation-web" />
       <artifact name="nuxeo-platform-forum*" />
       <artifact name="nuxeo-platform-syndication" />
