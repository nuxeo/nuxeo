<?xml version="1.0" encoding="UTF-8"?>
<project xmlns="http://maven.apache.org/POM/4.0.0"
  xmlns:xsi="http://www.w3.org/2001/XMLSchema-instance"
  xsi:schemaLocation="http://maven.apache.org/POM/4.0.0 http://maven.apache.org/maven-v4_0_0.xsd">
  <modelVersion>4.0.0</modelVersion>

  <parent>
    <groupId>org.nuxeo.dam</groupId>
    <artifactId>nuxeo-dam-parent</artifactId>
    <version>1.1-SNAPSHOT</version>
  </parent>

  <artifactId>nuxeo-dam-ear</artifactId>
  <packaging>pom</packaging>
  <name>Nuxeo DAM EAR</name>
  <description>Nuxeo DAM EAR</description>

  <properties>
    <dam.ear.assembly>dam-dev</dam.ear.assembly>
  </properties>

  <profiles>
    <profile>
      <id>dev</id>
      <activation>
        <activeByDefault>false</activeByDefault>
      </activation>
      <properties>
        <dam.ear.assembly>dam-dev</dam.ear.assembly>
      </properties>
    </profile>
  </profiles>

  <dependencies>
    <dependency>
      <groupId>org.nuxeo.ecm.platform</groupId>
      <artifactId>nuxeo-platform-ear</artifactId>
      <type>pom</type>
    </dependency>
    <dependency>
      <groupId>org.nuxeo.dam</groupId>
      <artifactId>nuxeo-dam-core</artifactId>
    </dependency>
    <dependency>
      <groupId>org.nuxeo.dam</groupId>
      <artifactId>nuxeo-dam-webapp-core</artifactId>
    </dependency>
    <dependency>
      <groupId>org.nuxeo.dam</groupId>
      <artifactId>nuxeo-dam-webapp-common</artifactId>
    </dependency>
    <dependency>
      <groupId>org.nuxeo.dam</groupId>
      <artifactId>nuxeo-dam-webapp</artifactId>
    </dependency>
    <dependency>
      <groupId>org.nuxeo.dam</groupId>
      <artifactId>nuxeo-dam-webapp-override</artifactId>
    </dependency>
    <dependency>
      <groupId>org.nuxeo.dam</groupId>
      <artifactId>nuxeo-dam-lang</artifactId>
    </dependency>
    <dependency>
      <groupId>org.nuxeo.ecm.platform</groupId>
      <artifactId>nuxeo-platform-imaging-api</artifactId>
    </dependency>
    <dependency>
      <groupId>org.nuxeo.ecm.platform</groupId>
      <artifactId>nuxeo-platform-imaging-core</artifactId>
    </dependency>
    <dependency>
      <groupId>org.nuxeo.ecm.platform</groupId>
      <artifactId>nuxeo-platform-imaging-facade</artifactId>
    </dependency>
    <dependency>
      <groupId>org.nuxeo.ecm.platform</groupId>
      <artifactId>nuxeo-platform-imaging-preview</artifactId>
    </dependency>
    <dependency>
      <groupId>org.nuxeo.ecm.platform</groupId>
      <artifactId>nuxeo-platform-imaging-jsf</artifactId>
<<<<<<< HEAD
    </dependency>
    <dependency>
      <groupId>org.nuxeo.ecm.platform</groupId>
      <artifactId>nuxeo-platform-imaging-dm</artifactId>
=======
>>>>>>> 93116605
    </dependency>
    <dependency>
      <groupId>org.nuxeo.ecm.platform</groupId>
      <artifactId>nuxeo-platform-imaging-convert</artifactId>
    </dependency>
    <dependency>
      <groupId>org.nuxeo.ecm.platform</groupId>
      <artifactId>nuxeo-platform-preview</artifactId>
    </dependency>
    <dependency>
      <groupId>org.nuxeo.ecm.platform</groupId>
      <artifactId>nuxeo-platform-annotations-api</artifactId>
    </dependency>
    <dependency>
      <groupId>org.nuxeo.ecm.platform</groupId>
      <artifactId>nuxeo-platform-annotations-core</artifactId>
    </dependency>
    <dependency>
      <groupId>org.nuxeo.ecm.platform</groupId>
      <artifactId>nuxeo-platform-annotations-core-contrib</artifactId>
    </dependency>
    <dependency>
      <groupId>org.nuxeo.ecm.platform</groupId>
      <artifactId>nuxeo-platform-annotations-facade</artifactId>
    </dependency>
    <dependency>
      <groupId>org.nuxeo.ecm.platform</groupId>
      <artifactId>nuxeo-platform-annotations-http</artifactId>
    </dependency>
    <dependency>
      <groupId>org.nuxeo.ecm.platform</groupId>
      <artifactId>nuxeo-platform-annotations-repository-plugin</artifactId>
    </dependency>
    <dependency>
      <groupId>org.nuxeo.ecm.platform</groupId>
      <artifactId>nuxeo-platform-annotations-web</artifactId>
    </dependency>
    <dependency>
      <groupId>org.nuxeo.ecm.platform</groupId>
      <artifactId>nuxeo-platform-imaging-tiling</artifactId>
    </dependency>
    <dependency>
      <groupId>org.nuxeo.ecm.platform</groupId>
      <artifactId>nuxeo-platform-imaging-tiling-preview</artifactId>
    </dependency>
    <dependency>
      <groupId>org.nuxeo.ecm.platform</groupId>
      <artifactId>nuxeo-platform-video-core</artifactId>
    </dependency>
    <dependency>
      <groupId>org.nuxeo.ecm.platform</groupId>
      <artifactId>nuxeo-platform-audio-core</artifactId>
    </dependency>
    <dependency>
      <groupId>org.nuxeo.ecm.platform</groupId>
      <artifactId>nuxeo-platform-default-config</artifactId>
    </dependency>
    <dependency>
      <groupId>org.nuxeo.ecm.platform</groupId>
      <artifactId>nuxeo-platform-categorization-service</artifactId>
    </dependency>
    <dependency>
      <groupId>org.nuxeo.ecm.platform</groupId>
      <artifactId>nuxeo-platform-categorization-language</artifactId>
    </dependency>
    <dependency>
      <groupId>org.nuxeo.ecm.platform</groupId>
      <artifactId>nuxeo-platform-categorization-coverage</artifactId>
    </dependency>
    <dependency>
      <groupId>org.nuxeo.ecm.platform</groupId>
      <artifactId>nuxeo-platform-categorization-subjects</artifactId>
    </dependency>
    <dependency>
      <groupId>de.schlichtherle.io</groupId>
      <artifactId>truezip</artifactId>
    </dependency>

    <!-- CMIS dependencies -->
    <dependency>
      <groupId>org.nuxeo.ecm.core</groupId>
      <artifactId>nuxeo-chemistry-impl</artifactId>
    </dependency>
    <dependency>
      <groupId>org.nuxeo.ecm.core</groupId>
      <artifactId>nuxeo-chemistry-jaxrs</artifactId>
    </dependency>
    <dependency>
      <groupId>org.nuxeo.ecm.core</groupId>
      <artifactId>nuxeo-chemistry-ws</artifactId>
    </dependency>
    <dependency>
      <groupId>org.apache.chemistry</groupId>
      <artifactId>chemistry-api</artifactId>
    </dependency>
    <dependency>
      <groupId>org.apache.chemistry</groupId>
      <artifactId>chemistry-atompub</artifactId>
    </dependency>
    <dependency>
      <groupId>org.apache.chemistry</groupId>
      <artifactId>chemistry-atompub-server</artifactId>
    </dependency>
    <dependency>
      <groupId>org.apache.chemistry</groupId>
      <artifactId>chemistry-commons</artifactId>
    </dependency>
    <dependency>
      <groupId>org.apache.chemistry</groupId>
      <artifactId>chemistry-ws</artifactId>
    </dependency>


    <dependency>
      <groupId>org.apache.abdera</groupId>
      <artifactId>abdera-core</artifactId>
    </dependency>
    <dependency>
      <groupId>org.apache.abdera</groupId>
      <artifactId>abdera-i18n</artifactId>
    </dependency>
    <dependency>
      <groupId>org.apache.abdera</groupId>
      <artifactId>abdera-parser</artifactId>
    </dependency>
    <dependency>
      <groupId>org.apache.abdera</groupId>
      <artifactId>abdera-server</artifactId>
    </dependency>
    <dependency>
      <groupId>org.apache.ws.commons.axiom</groupId>
      <artifactId>axiom-api</artifactId>
    </dependency>
    <dependency>
      <groupId>org.apache.ws.commons.axiom</groupId>
      <artifactId>axiom-impl</artifactId>
    </dependency>
    <dependency>
      <groupId>org.antlr</groupId>
      <artifactId>antlr-runtime</artifactId>
    </dependency>

  </dependencies>

  <build>
    <plugins>
      <plugin>
        <groupId>org.apache.maven.plugins</groupId>
        <artifactId>maven-nuxeo-plugin</artifactId>
        <extensions>true</extensions>
        <configuration>
          <runPreprocessor>false</runPreprocessor>
          <format>directory,zip</format>
          <outputDirectory>target</outputDirectory>
          <targetFile>${dam.ear.assembly}</targetFile>
          <descriptor>${basedir}/src/main/assemble/${dam.ear.assembly}.xml</descriptor>
        </configuration>
        <executions>
          <execution>
            <id>assemble-ear</id>
            <phase>package</phase>
            <goals>
              <goal>assembly</goal>
            </goals>
          </execution>
          <execution>
            <id>attach-app</id>
            <phase>package</phase>
            <goals>
              <goal>attach</goal>
            </goals>
            <configuration>
              <file>${build.directory}/${dam.ear.assembly}.zip</file>
              <type>zip</type>
            </configuration>
          </execution>
        </executions>
      </plugin>
      <!-- build server/default/lib nuxeo modules -->
      <plugin>
        <groupId>org.apache.maven.plugins</groupId>
        <artifactId>maven-dependency-plugin</artifactId>
        <executions>
          <execution>
            <id>copy-installed</id>
            <phase>process-resources</phase>
            <goals>
              <goal>copy</goal>
            </goals>
            <configuration>
              <artifactItems>
                <artifactItem>
                  <groupId>org.nuxeo.common</groupId>
                  <artifactId>nuxeo-common</artifactId>
                  <version>${nuxeo.common.version}</version>
                  <overWrite>true</overWrite>
                </artifactItem>
                <artifactItem>
                  <groupId>org.nuxeo.runtime</groupId>
                  <artifactId>nuxeo-runtime-jboss-extensions</artifactId>
                  <version>${nuxeo.runtime.version}</version>
                  <overWrite>true</overWrite>
                </artifactItem>
                <artifactItem>
                  <groupId>org.nuxeo.runtime</groupId>
                  <artifactId>nuxeo-runtime-deploy</artifactId>
                  <version>${nuxeo.runtime.version}</version>
                  <overWrite>true</overWrite>
                </artifactItem>
                <artifactItem>
                  <groupId>org.nuxeo.ecm.core</groupId>
                  <artifactId>nuxeo-core-storage-sql-extensions</artifactId>
                  <version>${nuxeo.core.version}</version>
                  <overWrite>true</overWrite>
                </artifactItem>
                <artifactItem>
                  <groupId>com.h2database</groupId>
                  <artifactId>h2</artifactId>
                </artifactItem>
                <artifactItem>
                  <groupId>org.apache.derby</groupId>
                  <artifactId>derby</artifactId>
                </artifactItem>
                <artifactItem>
                  <groupId>org.apache.lucene</groupId>
                  <artifactId>lucene-core</artifactId>
                </artifactItem>
                <artifactItem>
                  <groupId>org.apache.lucene</groupId>
                  <artifactId>lucene-analyzers</artifactId>
                </artifactItem>
                <artifactItem>
                  <groupId>org.nuxeo.ecm.platform</groupId>
                  <artifactId>nuxeo-generic-wss-handler</artifactId>
                </artifactItem>
              </artifactItems>
              <outputDirectory>../target/lib</outputDirectory>
            </configuration>
          </execution>
        </executions>
      </plugin>
      <!-- Required for the "jboss-sar" type resolution -->
      <plugin>
        <groupId>org.codehaus.mojo</groupId>
        <artifactId>jboss-packaging-maven-plugin</artifactId>
        <version>2.0-beta-1</version>
        <!-- required for enabling mevenide -->
        <extensions>true</extensions>
      </plugin>
    </plugins>
  </build>

</project><|MERGE_RESOLUTION|>--- conflicted
+++ resolved
@@ -80,13 +80,6 @@
     <dependency>
       <groupId>org.nuxeo.ecm.platform</groupId>
       <artifactId>nuxeo-platform-imaging-jsf</artifactId>
-<<<<<<< HEAD
-    </dependency>
-    <dependency>
-      <groupId>org.nuxeo.ecm.platform</groupId>
-      <artifactId>nuxeo-platform-imaging-dm</artifactId>
-=======
->>>>>>> 93116605
     </dependency>
     <dependency>
       <groupId>org.nuxeo.ecm.platform</groupId>
