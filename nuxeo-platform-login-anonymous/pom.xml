--- conflicted
+++ resolved
@@ -14,10 +14,6 @@
     Nuxeo Enterprise Platform: Authentication Plugin to handle anonymous
     authentication
   </description>
-<<<<<<< HEAD
-=======
-  <version>5.2-SNAPSHOT</version>
->>>>>>> 94c9cc79
 
   <dependencies>
     <dependency>
