<?xml version="1.0"?>
<project xmlns="http://maven.apache.org/POM/4.0.0" xmlns:xsi="http://www.w3.org/2001/XMLSchema-instance"
  xsi:schemaLocation="http://maven.apache.org/POM/4.0.0 http://maven.apache.org/maven-v4_0_0.xsd">
  <modelVersion>4.0.0</modelVersion>

  <parent>
    <groupId>org.nuxeo.theme</groupId>
    <artifactId>nuxeo-theme-parent</artifactId>
    <version>5.4.0-SNAPSHOT</version>
  </parent>

  <artifactId>nuxeo-theme-core</artifactId>
  <name>Nuxeo Theme Core</name>
  <description>
    Nuxeo Theme: core module for the Nuxeo ECM platform.
  </description>

  <dependencies>
    <dependency>
      <groupId>org.nuxeo.common</groupId>
      <artifactId>nuxeo-common</artifactId>
    </dependency>
    <dependency>
      <groupId>org.nuxeo.runtime</groupId>
      <artifactId>nuxeo-runtime</artifactId>
    </dependency>
    <dependency>
      <groupId>org.osgi</groupId>
      <artifactId>osgi-core</artifactId>
    </dependency>
    <dependency>
      <groupId>xerces</groupId>
      <artifactId>xercesImpl</artifactId>
      <scope>compile</scope>
    </dependency>
    <dependency>
      <groupId>net.sf.opencsv</groupId>
      <artifactId>opencsv</artifactId>
    </dependency>
    <dependency>
      <groupId>org.codehaus.plexus</groupId>
      <artifactId>plexus-utils</artifactId>
    </dependency>
    <dependency>
<<<<<<< HEAD
      <groupId>net.sourceforge.cssparser</groupId>
      <artifactId>cssparser</artifactId>
    </dependency>
    <dependency>
      <groupId>net.sf.json-lib</groupId>
      <artifactId>json-lib</artifactId>
      <classifier>jdk15</classifier>
    </dependency>
    <dependency>
      <groupId>org.w3c</groupId>
      <artifactId>sac</artifactId>
    </dependency>
    
=======
      <groupId>org.nuxeo.ecm.core</groupId>
      <artifactId>nuxeo-core-event</artifactId>
    </dependency>

>>>>>>> 056dfd16
    <!-- test scope -->
    <dependency>
      <groupId>org.nuxeo.runtime</groupId>
      <artifactId>nuxeo-runtime-test</artifactId>
    </dependency>
  </dependencies>

</project><|MERGE_RESOLUTION|>--- conflicted
+++ resolved
@@ -42,7 +42,10 @@
       <artifactId>plexus-utils</artifactId>
     </dependency>
     <dependency>
-<<<<<<< HEAD
+      <groupId>org.nuxeo.ecm.core</groupId>
+      <artifactId>nuxeo-core-event</artifactId>
+    </dependency>
+    <dependency>
       <groupId>net.sourceforge.cssparser</groupId>
       <artifactId>cssparser</artifactId>
     </dependency>
@@ -55,13 +58,7 @@
       <groupId>org.w3c</groupId>
       <artifactId>sac</artifactId>
     </dependency>
-    
-=======
-      <groupId>org.nuxeo.ecm.core</groupId>
-      <artifactId>nuxeo-core-event</artifactId>
-    </dependency>
 
->>>>>>> 056dfd16
     <!-- test scope -->
     <dependency>
       <groupId>org.nuxeo.runtime</groupId>
