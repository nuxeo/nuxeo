--- conflicted
+++ resolved
@@ -30,17 +30,10 @@
     @Override
     public void setUp() throws Exception {
         super.setUp();
-<<<<<<< HEAD
         deployContrib("org.nuxeo.theme.core", "OSGI-INF/nxthemes-core-service.xml");
         deployContrib("org.nuxeo.theme.core", "OSGI-INF/nxthemes-core-contrib.xml");
-        deployContrib("model-config.xml");
-        deployContrib("view-config.xml");
-=======
-        deployContrib("org.nuxeo.theme.core.tests", "nxthemes-core-service.xml");
-        deployContrib("org.nuxeo.theme.core.tests", "nxthemes-core-contrib.xml");
         deployContrib("org.nuxeo.theme.core.tests", "model-config.xml");
         deployContrib("org.nuxeo.theme.core.tests", "view-config.xml");
->>>>>>> 1c5cdfb1
 
         ThemeService themeService = (ThemeService) Framework.getRuntime().getComponent(
                 ThemeService.ID);
