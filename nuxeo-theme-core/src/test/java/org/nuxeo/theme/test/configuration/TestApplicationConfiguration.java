/*
 * (C) Copyright 2006-2007 Nuxeo SAS <http://nuxeo.com> and others
 *
 * All rights reserved. This program and the accompanying materials
 * are made available under the terms of the Eclipse Public License v1.0
 * which accompanies this distribution, and is available at
 * http://www.eclipse.org/legal/epl-v10.html
 *
 * Contributors:
 *     Jean-Marc Orliaguet, Chalmers
 *
 * $Id$
 */

package org.nuxeo.theme.test.configuration;

import org.nuxeo.runtime.api.Framework;
import org.nuxeo.runtime.test.NXRuntimeTestCase;
import org.nuxeo.theme.ApplicationType;
import org.nuxeo.theme.CachingDef;
import org.nuxeo.theme.NegotiationDef;
import org.nuxeo.theme.ViewDef;
import org.nuxeo.theme.services.ThemeService;
import org.nuxeo.theme.types.TypeFamily;
import org.nuxeo.theme.types.TypeRegistry;

public class TestApplicationConfiguration extends NXRuntimeTestCase {

    private TypeRegistry typeRegistry;

    @Override
    public void setUp() throws Exception {
        super.setUp();
<<<<<<< HEAD
        deployContrib("org.nuxeo.theme.core", "OSGI-INF/nxthemes-core-service.xml");
        deployContrib("org.nuxeo.theme.core", "OSGI-INF/nxthemes-core-contrib.xml");
        deployContrib("application-config.xml");
=======
        deployContrib("org.nuxeo.theme.core.tests", "nxthemes-core-service.xml");
        deployContrib("org.nuxeo.theme.core.tests", "nxthemes-core-contrib.xml");
        deployContrib("org.nuxeo.theme.core.tests", "application-config.xml");
>>>>>>> 1c5cdfb1
        ThemeService themeService = (ThemeService) Framework.getRuntime().getComponent(
                ThemeService.ID);
        typeRegistry = (TypeRegistry) themeService.getRegistry("types");
    }

    public void testRegisterApplication1() {
        ApplicationType app1a = (ApplicationType) typeRegistry.lookup(TypeFamily.APPLICATION,
                "/my-app");
        assertEquals("/my-app", app1a.getTypeName());

        NegotiationDef negotiation = app1a.getNegotiation();
        assertEquals("default-strategy", negotiation.getStrategy());
        assertEquals("default-theme", negotiation.getDefaultTheme());
        assertEquals("default-perspective", negotiation.getDefaultPerspective());
        assertEquals("default-engine", negotiation.getDefaultEngine());

        CachingDef resourceCaching = app1a.getResourceCaching();
        assertEquals("72000", resourceCaching.getLifetime());

        CachingDef styleCaching = app1a.getStyleCaching();
        assertEquals("600", styleCaching.getLifetime());

        assertTrue(app1a.getViewIds().contains("/workspaces.xhtml"));
        assertTrue(app1a.getViewIds().contains("/login.xhtml"));
        assertTrue(app1a.getViewIds().contains("/printable.xhtml"));
        ViewDef view1 = app1a.getViewById("/workspaces.xhtml");
        assertEquals("default/workspaces", view1.getTheme());
        ViewDef view2 = app1a.getViewById("/login.xhtml");
        assertEquals("login", view2.getPerspective());
        ViewDef view3 = app1a.getViewById("/printable.xhtml");
        assertEquals("printable", view3.getEngine());
    }

    public void testRegisterApplication2() {
        ApplicationType app2a = (ApplicationType) typeRegistry.lookup(TypeFamily.APPLICATION,
        "/my-app2");
        assertNull(app2a.getNegotiation());
        assertNull(app2a.getResourceCaching());
        assertNull(app2a.getStyleCaching());
        assertTrue(app2a.getViewDefs().isEmpty());
    }

    public void testOverrideProperties() throws Exception {
        // Override default application settings
<<<<<<< HEAD
        deployContrib("application-config-override.xml");
=======
        deployContrib("org.nuxeo.theme.core.tests",
                "application-config-override.xml");
>>>>>>> 1c5cdfb1
        ApplicationType app1b = (ApplicationType) typeRegistry.lookup(TypeFamily.APPLICATION,
                "/my-app");

        // Existing properties are left unchanged
        assertTrue(app1b.getViewIds().contains("/workspaces.xhtml"));
        assertTrue(app1b.getViewIds().contains("/login.xhtml"));
        assertTrue(app1b.getViewIds().contains("/printable.xhtml"));
        ViewDef view1 = app1b.getViewById("/workspaces.xhtml");
        assertEquals("default/workspaces", view1.getTheme());
        ViewDef view2 = app1b.getViewById("/login.xhtml");
        assertEquals("login", view2.getPerspective());
        ViewDef view3 = app1b.getViewById("/printable.xhtml");
        assertEquals("printable", view3.getEngine());

        // Overridden properties
        NegotiationDef negotiation = app1b.getNegotiation();
        assertEquals("my-strategy", negotiation.getStrategy());
        assertEquals("my-theme", negotiation.getDefaultTheme());
        assertEquals("my-perspective", negotiation.getDefaultPerspective());
        assertEquals("my-engine", negotiation.getDefaultEngine());

        CachingDef resourceCaching = app1b.getResourceCaching();
        assertEquals("100", resourceCaching.getLifetime());

        CachingDef styleCaching = app1b.getStyleCaching();
        assertEquals("60", styleCaching.getLifetime());

        ViewDef view4 = app1b.getViewById("/my-view.xhtml");
        assertEquals("my-theme/default", view4.getTheme());
    }

    public void testOverrideProperties2() throws Exception {
        // Override default application settings
<<<<<<< HEAD
        deployContrib("application-config-override.xml");
=======
        deployContrib("org.nuxeo.theme.core.tests",
                "application-config-override.xml");
>>>>>>> 1c5cdfb1
        ApplicationType app2b = (ApplicationType) typeRegistry.lookup(TypeFamily.APPLICATION,
                "/my-app2");

        // Overridden properties
        NegotiationDef negotiation = app2b.getNegotiation();
        assertEquals("my-strategy", negotiation.getStrategy());
        assertEquals("my-theme", negotiation.getDefaultTheme());
        assertEquals("my-perspective", negotiation.getDefaultPerspective());
        assertEquals("my-engine", negotiation.getDefaultEngine());

        CachingDef resourceCaching = app2b.getResourceCaching();
        assertEquals("100", resourceCaching.getLifetime());

        CachingDef styleCaching = app2b.getStyleCaching();
        assertEquals("60", styleCaching.getLifetime());

        ViewDef view4 = app2b.getViewById("/my-view.xhtml");
        assertEquals("my-theme/default", view4.getTheme());
    }

}<|MERGE_RESOLUTION|>--- conflicted
+++ resolved
@@ -31,15 +31,9 @@
     @Override
     public void setUp() throws Exception {
         super.setUp();
-<<<<<<< HEAD
         deployContrib("org.nuxeo.theme.core", "OSGI-INF/nxthemes-core-service.xml");
         deployContrib("org.nuxeo.theme.core", "OSGI-INF/nxthemes-core-contrib.xml");
-        deployContrib("application-config.xml");
-=======
-        deployContrib("org.nuxeo.theme.core.tests", "nxthemes-core-service.xml");
-        deployContrib("org.nuxeo.theme.core.tests", "nxthemes-core-contrib.xml");
         deployContrib("org.nuxeo.theme.core.tests", "application-config.xml");
->>>>>>> 1c5cdfb1
         ThemeService themeService = (ThemeService) Framework.getRuntime().getComponent(
                 ThemeService.ID);
         typeRegistry = (TypeRegistry) themeService.getRegistry("types");
@@ -84,12 +78,8 @@
 
     public void testOverrideProperties() throws Exception {
         // Override default application settings
-<<<<<<< HEAD
-        deployContrib("application-config-override.xml");
-=======
         deployContrib("org.nuxeo.theme.core.tests",
                 "application-config-override.xml");
->>>>>>> 1c5cdfb1
         ApplicationType app1b = (ApplicationType) typeRegistry.lookup(TypeFamily.APPLICATION,
                 "/my-app");
 
@@ -123,12 +113,8 @@
 
     public void testOverrideProperties2() throws Exception {
         // Override default application settings
-<<<<<<< HEAD
-        deployContrib("application-config-override.xml");
-=======
         deployContrib("org.nuxeo.theme.core.tests",
                 "application-config-override.xml");
->>>>>>> 1c5cdfb1
         ApplicationType app2b = (ApplicationType) typeRegistry.lookup(TypeFamily.APPLICATION,
                 "/my-app2");
 
