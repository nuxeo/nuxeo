<?xml version="1.0"?>
<project xmlns="http://maven.apache.org/POM/4.0.0" xmlns:xsi="http://www.w3.org/2001/XMLSchema-instance" xsi:schemaLocation="http://maven.apache.org/POM/4.0.0 http://maven.apache.org/maven-v4_0_0.xsd">
  <modelVersion>4.0.0</modelVersion>

  <parent>
    <groupId>org.nuxeo.ecm.platform</groupId>
    <artifactId>nuxeo-platform-parent</artifactId>
    <version>5.2-SNAPSHOT</version>
  </parent>

  <artifactId>nuxeo-platform-filemanager-core-listener</artifactId>
  <name>Nuxeo Platform File Manager Core Listener</name>
  <description>Nuxeo Enterprise Platform: File Manager Core Listener</description>

  <dependencies>
    <dependency>
      <groupId>org.nuxeo.ecm.core</groupId>
      <artifactId>nuxeo-core-api</artifactId>
    </dependency>
    <dependency>
      <groupId>org.nuxeo.ecm.core</groupId>
      <artifactId>nuxeo-core</artifactId>
    </dependency>
    <dependency>
      <groupId>org.nuxeo.ecm.platform</groupId>
      <artifactId>nuxeo-platform-filemanager-api</artifactId>
    </dependency>
<<<<<<< HEAD

    <dependency>
      <groupId>org.nuxeo.ecm.platform</groupId>
      <artifactId>nuxeo-platform-mimetype-api</artifactId>
    </dependency>
    <dependency>
      <groupId>org.nuxeo.ecm.platform</groupId>
      <artifactId>nuxeo-platform-types-api</artifactId>
    </dependency>
    <dependency>
      <groupId>org.nuxeo.runtime</groupId>
      <artifactId>nuxeo-runtime-test</artifactId>
      <scope>test</scope>
    </dependency>
=======
>>>>>>> 70df4c0f
  </dependencies>

  <build>
    <plugins>
      <plugin>
        <artifactId>maven-surefire-plugin</artifactId>
        <configuration>
          <excludes>
            <exclude>**/*Test*.java</exclude>
          </excludes>
        </configuration>
      </plugin>
    </plugins>
  </build>
</project><|MERGE_RESOLUTION|>--- conflicted
+++ resolved
@@ -25,23 +25,6 @@
       <groupId>org.nuxeo.ecm.platform</groupId>
       <artifactId>nuxeo-platform-filemanager-api</artifactId>
     </dependency>
-<<<<<<< HEAD
-
-    <dependency>
-      <groupId>org.nuxeo.ecm.platform</groupId>
-      <artifactId>nuxeo-platform-mimetype-api</artifactId>
-    </dependency>
-    <dependency>
-      <groupId>org.nuxeo.ecm.platform</groupId>
-      <artifactId>nuxeo-platform-types-api</artifactId>
-    </dependency>
-    <dependency>
-      <groupId>org.nuxeo.runtime</groupId>
-      <artifactId>nuxeo-runtime-test</artifactId>
-      <scope>test</scope>
-    </dependency>
-=======
->>>>>>> 70df4c0f
   </dependencies>
 
   <build>
