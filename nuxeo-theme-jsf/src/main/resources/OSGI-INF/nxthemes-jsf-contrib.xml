<?xml version="1.0"?>

<component name="org.nuxeo.theme.jsf">
  <documentation>
    Contributions to the JSF implementation of NXThemes.
    Web-related features and resources are registered here.
    @author Jean-Marc Orliaguet (jmo@chalmers.se)
  </documentation>

  <extension target="org.nuxeo.theme.services.ThemeService"
<<<<<<< HEAD
    point="resources">

    <!-- Prototype 1.6.0.2 -->
    <resource name="prototype.js">
      <path>nxthemes/jsf/scripts/prototype.js</path>
      <shrinkable>false</shrinkable>
    </resource>

    <!-- JQuery 1.2.3 -->
    <resource name="jquery.js">
      <path>nxthemes/jsf/scripts/jquery.js</path>
    </resource>

    <!-- ObjTree 0.24 (http://www.kawa.net/works/js/xml/objtree-e.html)  -->
    <resource name="objtree.js">
      <path>nxthemes/jsf/scripts/objtree.js</path>
    </resource>

    <!-- Scriptaculous v1.8.1 -->
    <resource name="builder.js">
      <path>nxthemes/jsf/scripts/scriptaculous/builder.js</path>
      <require>prototype.js</require>
    </resource>

    <resource name="effects.js">
      <path>nxthemes/jsf/scripts/scriptaculous/effects.js</path>
      <require>prototype.js</require>
    </resource>

    <resource name="controls.js">
      <path>nxthemes/jsf/scripts/scriptaculous/controls.js</path>
      <require>effects.js</require>
      <require>prototype.js</require>
    </resource>

    <resource name="dragdrop.js">
      <path>nxthemes/jsf/scripts/scriptaculous/dragdrop.js</path>
      <require>effects.js</require>
      <require>prototype.js</require>
    </resource>

    <resource name="slider.js">
      <path>nxthemes/jsf/scripts/scriptaculous/slider.js</path>
      <require>prototype.js</require>
    </resource>

    <resource name="sound.js">
      <path>nxthemes/jsf/scripts/scriptaculous/sound.js</path>
      <require>prototype.js</require>
    </resource>

    <!-- Seam 2-->
    <resource name="seam-remote.js">
      <url>/nuxeo/seam/resource/remoting/resource/remote.js</url>
    </resource>

    <resource name="nxthemes.css">
      <path>nxthemes/jsf/styles/nxthemes.css</path>
    </resource>

    <resource name="nxthemes-widgets.css">
      <path>nxthemes/jsf/styles/nxthemes-widgets.css</path>
    </resource>

    <resource name="nxthemes-jsf.css">
      <path>nxthemes/jsf/styles/nxthemes-jsf.css</path>
    </resource>

    <!--  nxthemes lib -->
    <resource name="nxthemes.js">
      <path>nxthemes/jsf/scripts/nxthemes/nxthemes.js</path>
      <require>prototype.js</require>
      <require>nxthemes.css</require>
    </resource>

    <resource name="nxthemes-widgets.js">
      <path>
        nxthemes/jsf/scripts/nxthemes/nxthemes-widgets.js
      </path>
      <require>nxthemes.js</require>
      <require>nxthemes-widgets.css</require>
    </resource>

    <resource name="nxthemes-effects.js">
      <path>
        nxthemes/jsf/scripts/nxthemes/nxthemes-effects.js
      </path>
      <require>nxthemes.js</require>
    </resource>

    <resource name="nxthemes-controllers.js">
      <path>
        nxthemes/jsf/scripts/nxthemes/nxthemes-controllers.js
      </path>
      <require>nxthemes-effects.js</require>
    </resource>

    <resource name="nxthemes-storages.js">
      <path>
        nxthemes/jsf/scripts/nxthemes/nxthemes-storages.js
      </path>
      <require>nxthemes.js</require>
    </resource>

 <!--  AutoSuggest lib -->
    <resource name="autosuggest.css">
      <path>nxthemes/jsf/styles/autosuggest.css</path>
    </resource>
    <resource name="bsn.AutoSuggest_2.1.3.js">
      <path>nxthemes/jsf/scripts/bsn.AutoSuggest_2.1.3.js</path>
    </resource>

  </extension>

  <extension target="org.nuxeo.theme.services.ThemeService"
=======
>>>>>>> 2bf67198
    point="engines">

    <engine name="default" template-view-handler="org.nuxeo.theme.html.HTMLView">

      <renderer element="theme">
        <filter>add widget</filter>
        <filter>collect xmlns</filter>
      </renderer>

      <renderer element="page">
        <filter>add widget</filter>
        <filter>set layout</filter>
        <filter>set style</filter>
      </renderer>

      <renderer element="section">
        <filter>add widget</filter>
        <filter>set layout</filter>
        <filter>set style</filter>
      </renderer>

      <renderer element="cell">
        <filter>add widget</filter>
        <filter>set layout</filter>
        <filter>set style</filter>
      </renderer>

      <renderer element="fragment">
        <filter>control fragment visibility</filter>
        <filter>add widget</filter>
        <filter>set style</filter>
        <filter>write fragment tag</filter>
      </renderer>

    </engine>

  </extension>

  <extension target="org.nuxeo.theme.services.ThemeService"
    point="negotiations">

    <negotiation object="engine" strategy="default">
      <scheme>
        org.nuxeo.theme.jsf.negotiation.engine.RequestParameter
      </scheme>
      <scheme>
        org.nuxeo.theme.jsf.negotiation.engine.CookieValue
      </scheme>
      <scheme>
        org.nuxeo.theme.jsf.negotiation.engine.ViewId
      </scheme>
      <scheme>
        org.nuxeo.theme.jsf.negotiation.engine.DefaultEngine
      </scheme>
    </negotiation>

    <negotiation object="mode" strategy="default">
      <scheme>
        org.nuxeo.theme.jsf.negotiation.mode.RequestParameter
      </scheme>
      <scheme>
        org.nuxeo.theme.jsf.negotiation.mode.CookieValue
      </scheme>
      <scheme>
        org.nuxeo.theme.jsf.negotiation.mode.ViewId
      </scheme>
      <scheme>
        org.nuxeo.theme.jsf.negotiation.mode.UnspecifiedMode
      </scheme>
    </negotiation>

    <negotiation object="theme" strategy="default">
      <scheme>
        org.nuxeo.theme.jsf.negotiation.theme.RequestParameter
      </scheme>
      <scheme>
        org.nuxeo.theme.jsf.negotiation.theme.CookieValue
      </scheme>
      <scheme>
        org.nuxeo.theme.jsf.negotiation.theme.ViewId
      </scheme>
      <scheme>
        org.nuxeo.theme.jsf.negotiation.theme.DefaultTheme
      </scheme>
    </negotiation>

    <negotiation object="perspective" strategy="default">
      <scheme>
        org.nuxeo.theme.jsf.negotiation.perspective.RequestParameter
      </scheme>
      <scheme>
        org.nuxeo.theme.jsf.negotiation.perspective.CookieValue
      </scheme>
      <scheme>
        org.nuxeo.theme.jsf.negotiation.perspective.ViewId
      </scheme>
      <scheme>
        org.nuxeo.theme.jsf.negotiation.perspective.DefaultPerspective
      </scheme>
    </negotiation>

  </extension>


  <extension target="org.nuxeo.theme.services.ThemeService"
    point="standalone-filters">

    <standalone-filter name="write fragment tag">
      <class>
        org.nuxeo.theme.jsf.filters.standalone.FragmentTag
      </class>
    </standalone-filter>

  </extension>

  <extension target="org.nuxeo.theme.services.ThemeService"
    point="views">

    <view name="theme view">
      <element-type>theme</element-type>
      <format-type>widget</format-type>
      <template>nxthemes/jsf/widgets/theme-view.xml</template>
      <resource>nxthemes.css</resource>
      <resource>autosuggest.css</resource>
    </view>

    <view name="page frame">
      <element-type>page</element-type>
      <format-type>widget</format-type>
      <template>nxthemes/jsf/widgets/page-frame.xml</template>
    </view>

    <view name="section frame">
      <element-type>section</element-type>
      <format-type>widget</format-type>
      <template>nxthemes/jsf/widgets/section-frame.xml</template>
    </view>

    <view name="cell frame">
      <element-type>cell</element-type>
      <format-type>widget</format-type>
      <template>nxthemes/jsf/widgets/cell-frame.xml</template>
    </view>

    <view name="vertical menu">
      <element-type>fragment</element-type>
      <format-type>widget</format-type>
      <model-type>menu item</model-type>
      <template>nxthemes/jsf/widgets/vertical-menu.xml</template>
    </view>

    <view name="horizontal tabs">
      <element-type>fragment</element-type>
      <format-type>widget</format-type>
      <model-type>menu item</model-type>
      <template>
        nxthemes/jsf/widgets/horizontal-tabs.xml
      </template>
    </view>

    <view name="plain text">
      <element-type>fragment</element-type>
      <format-type>widget</format-type>
      <model-type>text</model-type>
      <icon>/nuxeo/nxthemes/icons/plain-text.png</icon>
      <template>nxthemes/jsf/widgets/plain-text.xml</template>
    </view>

    <view name="plain html">
      <element-type>fragment</element-type>
      <format-type>widget</format-type>
      <model-type>html</model-type>
      <icon>/nuxeo/nxthemes/icons/plain-html.png</icon>
      <template>nxthemes/jsf/widgets/plain-html.xml</template>
    </view>

    <view name="facelet region">
      <element-type>fragment</element-type>
      <format-type>widget</format-type>
      <model-type>region</model-type>
      <icon>/nuxeo/nxthemes/icons/facelet-region.png</icon>
      <class>
        org.nuxeo.theme.jsf.filters.widgets.FaceletRegionView
      </class>
    </view>

  </extension>

</component>
<|MERGE_RESOLUTION|>--- conflicted
+++ resolved
@@ -8,124 +8,6 @@
   </documentation>
 
   <extension target="org.nuxeo.theme.services.ThemeService"
-<<<<<<< HEAD
-    point="resources">
-
-    <!-- Prototype 1.6.0.2 -->
-    <resource name="prototype.js">
-      <path>nxthemes/jsf/scripts/prototype.js</path>
-      <shrinkable>false</shrinkable>
-    </resource>
-
-    <!-- JQuery 1.2.3 -->
-    <resource name="jquery.js">
-      <path>nxthemes/jsf/scripts/jquery.js</path>
-    </resource>
-
-    <!-- ObjTree 0.24 (http://www.kawa.net/works/js/xml/objtree-e.html)  -->
-    <resource name="objtree.js">
-      <path>nxthemes/jsf/scripts/objtree.js</path>
-    </resource>
-
-    <!-- Scriptaculous v1.8.1 -->
-    <resource name="builder.js">
-      <path>nxthemes/jsf/scripts/scriptaculous/builder.js</path>
-      <require>prototype.js</require>
-    </resource>
-
-    <resource name="effects.js">
-      <path>nxthemes/jsf/scripts/scriptaculous/effects.js</path>
-      <require>prototype.js</require>
-    </resource>
-
-    <resource name="controls.js">
-      <path>nxthemes/jsf/scripts/scriptaculous/controls.js</path>
-      <require>effects.js</require>
-      <require>prototype.js</require>
-    </resource>
-
-    <resource name="dragdrop.js">
-      <path>nxthemes/jsf/scripts/scriptaculous/dragdrop.js</path>
-      <require>effects.js</require>
-      <require>prototype.js</require>
-    </resource>
-
-    <resource name="slider.js">
-      <path>nxthemes/jsf/scripts/scriptaculous/slider.js</path>
-      <require>prototype.js</require>
-    </resource>
-
-    <resource name="sound.js">
-      <path>nxthemes/jsf/scripts/scriptaculous/sound.js</path>
-      <require>prototype.js</require>
-    </resource>
-
-    <!-- Seam 2-->
-    <resource name="seam-remote.js">
-      <url>/nuxeo/seam/resource/remoting/resource/remote.js</url>
-    </resource>
-
-    <resource name="nxthemes.css">
-      <path>nxthemes/jsf/styles/nxthemes.css</path>
-    </resource>
-
-    <resource name="nxthemes-widgets.css">
-      <path>nxthemes/jsf/styles/nxthemes-widgets.css</path>
-    </resource>
-
-    <resource name="nxthemes-jsf.css">
-      <path>nxthemes/jsf/styles/nxthemes-jsf.css</path>
-    </resource>
-
-    <!--  nxthemes lib -->
-    <resource name="nxthemes.js">
-      <path>nxthemes/jsf/scripts/nxthemes/nxthemes.js</path>
-      <require>prototype.js</require>
-      <require>nxthemes.css</require>
-    </resource>
-
-    <resource name="nxthemes-widgets.js">
-      <path>
-        nxthemes/jsf/scripts/nxthemes/nxthemes-widgets.js
-      </path>
-      <require>nxthemes.js</require>
-      <require>nxthemes-widgets.css</require>
-    </resource>
-
-    <resource name="nxthemes-effects.js">
-      <path>
-        nxthemes/jsf/scripts/nxthemes/nxthemes-effects.js
-      </path>
-      <require>nxthemes.js</require>
-    </resource>
-
-    <resource name="nxthemes-controllers.js">
-      <path>
-        nxthemes/jsf/scripts/nxthemes/nxthemes-controllers.js
-      </path>
-      <require>nxthemes-effects.js</require>
-    </resource>
-
-    <resource name="nxthemes-storages.js">
-      <path>
-        nxthemes/jsf/scripts/nxthemes/nxthemes-storages.js
-      </path>
-      <require>nxthemes.js</require>
-    </resource>
-
- <!--  AutoSuggest lib -->
-    <resource name="autosuggest.css">
-      <path>nxthemes/jsf/styles/autosuggest.css</path>
-    </resource>
-    <resource name="bsn.AutoSuggest_2.1.3.js">
-      <path>nxthemes/jsf/scripts/bsn.AutoSuggest_2.1.3.js</path>
-    </resource>
-
-  </extension>
-
-  <extension target="org.nuxeo.theme.services.ThemeService"
-=======
->>>>>>> 2bf67198
     point="engines">
 
     <engine name="default" template-view-handler="org.nuxeo.theme.html.HTMLView">
