--- conflicted
+++ resolved
@@ -1,4 +1,5 @@
-<project xmlns="http://maven.apache.org/POM/4.0.0" xmlns:xsi="http://www.w3.org/2001/XMLSchema-instance" xsi:schemaLocation="http://maven.apache.org/POM/4.0.0 http://maven.apache.org/maven-v4_0_0.xsd">
+<project xmlns="http://maven.apache.org/POM/4.0.0" xmlns:xsi="http://www.w3.org/2001/XMLSchema-instance"
+  xsi:schemaLocation="http://maven.apache.org/POM/4.0.0 http://maven.apache.org/maven-v4_0_0.xsd">
   <modelVersion>4.0.0</modelVersion>
 
   <parent>
@@ -10,49 +11,46 @@
   <groupId>org.nuxeo.addons</groupId>
   <artifactId>nuxeo-segmentio-connector</artifactId>
   <name>nuxeo-segmentio-connector</name>
-<<<<<<< HEAD
-  <version>5.7.2-SNAPSHOT</version>
-=======
   <version>5.7.1.1-SNAPSHOT</version>
->>>>>>> 681d81de
   <description>
 
   </description>
-
   <dependencies>
     <dependency>
       <groupId>org.nuxeo.common</groupId>
       <artifactId>nuxeo-common</artifactId>
     </dependency>
-
     <dependency>
       <groupId>org.nuxeo.runtime</groupId>
       <artifactId>nuxeo-runtime</artifactId>
     </dependency>
-
     <dependency>
       <groupId>org.nuxeo.ecm.core</groupId>
       <artifactId>nuxeo-core</artifactId>
     </dependency>
-
     <dependency>
       <groupId>org.nuxeo.ecm.automation</groupId>
       <artifactId>nuxeo-automation-core</artifactId>
     </dependency>
-
     <dependency>
       <groupId>org.nuxeo.ecm.core</groupId>
       <artifactId>nuxeo-core-api</artifactId>
     </dependency>
-
     <dependency>
       <groupId>org.nuxeo.ecm.core</groupId>
       <artifactId>nuxeo-core-query</artifactId>
     </dependency>
-
     <dependency>
       <groupId>org.nuxeo.ecm.core</groupId>
       <artifactId>nuxeo-core-schema</artifactId>
+    </dependency>
+    <dependency>
+      <groupId>org.nuxeo.ecm.webengine</groupId>
+      <artifactId>nuxeo-webengine-jaxrs</artifactId>
+    </dependency>
+    <dependency>
+      <groupId>org.nuxeo.ecm.webengine</groupId>
+      <artifactId>nuxeo-webengine-core</artifactId>
     </dependency>
 
     <dependency>
@@ -64,55 +62,39 @@
       <artifactId>jsr311-api</artifactId>
     </dependency>
     <dependency>
-      <groupId>org.nuxeo.ecm.webengine</groupId>
-      <artifactId>nuxeo-webengine-jaxrs</artifactId>
-    </dependency>
-    <dependency>
-      <groupId>org.nuxeo.ecm.webengine</groupId>
-      <artifactId>nuxeo-webengine-core</artifactId>
-    </dependency>
-
-    <dependency>
       <groupId>com.github.segmentio</groupId>
       <artifactId>analytics</artifactId>
       <version>0.3.1</version>
     </dependency>
+    <dependency>
+      <groupId>com.googlecode.gmail4j</groupId>
+      <artifactId>gmail4j</artifactId>
+      <version>0.5-SNAPSHOT</version>
+    </dependency>
 
-<<<<<<< HEAD
-    <!-- dependecies for upgrading to segment.io 0.4.x
-      <dependency>
-      <groupId>org.apache.httpcomponents</groupId>
-      <artifactId>httpclient</artifactId>
-      <version>4.3.1</version>
-      </dependency>
-      <dependency>
-      <groupId>org.apache.httpcomponents</groupId>
-      <artifactId>httpcore</artifactId>
-      <version>4.3.1</version>
-      </dependency>
-      <dependency>
-      <groupId>joda-time</groupId>
-      <artifactId>joda-time</artifactId>
-      <version>2.1</version>
-      </dependency>
-    -->
+    <!-- dependencies for upgrading to segment.io 0.4.x -->
+    <!-- <dependency> -->
+    <!-- <groupId>org.apache.httpcomponents</groupId> -->
+    <!-- <artifactId>httpclient</artifactId> -->
+    <!-- <version>4.3.1</version> -->
+    <!-- </dependency> -->
+    <!-- <dependency> -->
+    <!-- <groupId>org.apache.httpcomponents</groupId> -->
+    <!-- <artifactId>httpcore</artifactId> -->
+    <!-- <version>4.3.1</version> -->
+    <!-- </dependency> -->
+    <!-- <dependency> -->
+    <!-- <groupId>joda-time</groupId> -->
+    <!-- <artifactId>joda-time</artifactId> -->
+    <!-- <version>2.1</version> -->
+    <!-- </dependency> -->
+
     <!-- override Nuxeo version since GSON-1.4 does not work correctly with segment.io -->
-=======
-
-<dependency>
-  <groupId>com.googlecode.gmail4j</groupId>
-  <artifactId>gmail4j</artifactId>
-  <version>0.5-SNAPSHOT</version>
-</dependency>
-
-<!-- dependecies for upgrading to segment.io 0.4.x
->>>>>>> 681d81de
     <dependency>
       <groupId>com.google.code.gson</groupId>
       <artifactId>gson</artifactId>
       <version>2.2.2</version>
     </dependency>
-
   </dependencies>
 
   <build>
