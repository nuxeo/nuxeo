--- conflicted
+++ resolved
@@ -21,11 +21,8 @@
     <module>nuxeo-platform-login-shibboleth</module>
     <module>nuxeo-platform-login-digest</module>
     <module>nuxeo-platform-login-deputy</module>
-<<<<<<< HEAD
+    <module>nuxeo-platform-login-token</module>
     <module>nuxeo-platform-login-kerberos</module>
-=======
-    <module>nuxeo-platform-login-token</module>
->>>>>>> 1a8e08a5
   </modules>
 
   <repositories>
