--- conflicted
+++ resolved
@@ -4,16 +4,10 @@
 
 
   <parent>
-<<<<<<< HEAD
-    <groupId>org.nuxeo</groupId>
-    <artifactId>nuxeo-ecm</artifactId>
-    <version>5.4.0-SNAPSHOT</version>
-=======
     <groupId>org.nuxeo.ecm.platform</groupId>
     <artifactId>nuxeo-services-parent</artifactId>
     <version>5.3.2-APG-240-SNAPSHOT</version>
     <relativePath>../nuxeo-services/pom.xml</relativePath>
->>>>>>> 0c42e135
   </parent>
 
   <groupId>org.nuxeo.theme</groupId>
@@ -26,12 +20,6 @@
   </description>
 
   <properties>
-<<<<<<< HEAD
-    <nuxeo.common.version>1.7.0-SNAPSHOT</nuxeo.common.version>
-    <nuxeo.runtime.version>1.7.0-SNAPSHOT</nuxeo.runtime.version>
-    <nuxeo.services.version>${pom.version}</nuxeo.services.version>
-=======
->>>>>>> 0c42e135
     <nuxeo.theme.version>${pom.version}</nuxeo.theme.version>
   </properties>
 
